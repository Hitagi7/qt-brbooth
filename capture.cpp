// capture.cpp
#include "capture.h"
#include "ui_capture.h"
#include "iconhover.h"
#include <QVBoxLayout>
#include <QLabel>
<<<<<<< HEAD
#include <QDebug> // For qDebug() output
#include <QImage> // For QImage conversion
#include <QPixmap> // For QPixmap conversion
#include <QTimer> // For QTimer
#include <QPropertyAnimation>
#include <QFont>
#include <QResizeEvent>
#include <QThread>
=======
#include <QDebug>
#include <QImage>
#include <QPixmap>
#include <QTimer>
#include <QElapsedTimer> // For performance measurement
>>>>>>> 63aa5f86

#include <opencv2/opencv.hpp>

Capture::Capture(QWidget *parent)
    : QWidget(parent)
    , ui(new Ui::Capture)
<<<<<<< HEAD
    , cameraTimer(nullptr) // Initialize member variables
    , videoLabel(nullptr)  // Initialize member variables
    , countdownTimer(nullptr)
    , countdownLabel(nullptr)
    , countdownValue(0)
    , m_currentCaptureMode (ImageCaptureMode)
=======
    , cameraTimer(nullptr)
    , videoLabel(nullptr)
>>>>>>> 63aa5f86
{
    ui->setupUi(this);

    // ... (Your icon setup code remains the same)
    ui->back->setIcon(QIcon(":/icons/Icons/normal.svg"));
    ui->back->setIconSize(QSize(100, 100));
    Iconhover *backButtonHover = new Iconhover(this);
    ui->back->installEventFilter(backButtonHover);

<<<<<<< HEAD
    // --- OpenCV Camera integration starts here ---

    // Open the default camera (usually index 0)
    // Check if cap is opened successfully *before* proceeding
    if (!cap.open(1)) {
        qWarning() << "Error: Could not open camera with OpenCV!";
        ui->videoFeedWidget->setStyleSheet("background-color: grey; color: white; border-radius: 10px;");

        // Create error message label
        QLabel *errorLabel = new QLabel("Camera not available", ui->videoFeedWidget);
        errorLabel->setAlignment(Qt::AlignCenter);
        errorLabel->setStyleSheet("color: white; font-size: 16px;");

        QVBoxLayout *errorLayout = new QVBoxLayout(ui->videoFeedWidget);
        errorLayout->addWidget(errorLabel);

        return; // Exit if no camera is available
=======
    if (!cap.open(1)) {
        qWarning() << "Error: Could not open camera with index 1. Trying index 0...";
        if (!cap.open(0)) {
            // ... (Your error handling remains the same)
            return;
        }
>>>>>>> 63aa5f86
    }

    // --- SOLUTION A (MOST LIKELY FIX): REQUEST A LOWER RESOLUTION ---
    // Change 1920x1080 to 1280x720, which is much more likely to support 60 FPS.
    qDebug() << "Attempting to set camera resolution to 1280x720.";
    cap.set(cv::CAP_PROP_FRAME_WIDTH, 1280);
    cap.set(cv::CAP_PROP_FRAME_HEIGHT, 720);

    // Request 60 FPS from the camera hardware
    qDebug() << "Attempting to set camera FPS to 60.";
    cap.set(cv::CAP_PROP_FPS, 60.0);

    // --- DIAGNOSTIC 1: CHECK ACTUAL CAMERA SETTINGS ---
    // Check what the camera driver actually settled on.
    double actual_fps = cap.get(cv::CAP_PROP_FPS);
    double actual_width = cap.get(cv::CAP_PROP_FRAME_WIDTH);
    double actual_height = cap.get(cv::CAP_PROP_FRAME_HEIGHT);
    qDebug() << "========================================";
    qDebug() << "Camera settings REQUESTED: 1280x720 @ 60 FPS";
    qDebug() << "Camera settings ACTUAL: " << actual_width << "x" << actual_height << " @ " << actual_fps << " FPS";
    qDebug() << "========================================";
    if (actual_fps < 59) {
        qWarning() << "WARNING: Camera did not accept 60 FPS request. Actual FPS is" << actual_fps;
    }

    // Read and discard a few frames to allow auto-exposure/white-balance to settle
    cv::Mat dummyFrame;
    int warmUpDurationSeconds = 10;
    int estimatedFramesToRead = warmUpDurationSeconds * 30; // 150 frames for 5 seconds at 30 FPS
    for (int i = 0; i < estimatedFramesToRead; ++i) {
        if (!cap.read(dummyFrame)) {
            qWarning() << "Warning: Failed to read dummy frame during warm-up at frame" << i;
        }
    }

    videoLabel = new QLabel(ui->videoFeedWidget);
    videoLabel->setSizePolicy(QSizePolicy::Expanding, QSizePolicy::Expanding);
    videoLabel->setAlignment(Qt::AlignCenter);

    // Using Qt::FastTransformation is quicker than SmoothTransformation, which helps performance.
    videoLabel->setScaledContents(false); // We will handle scaling manually for better control

    QVBoxLayout *videoLayout = new QVBoxLayout(ui->videoFeedWidget);
    videoLayout->addWidget(videoLabel);
    videoLayout->setContentsMargins(0, 0, 0, 0);

    cameraTimer = new QTimer(this);
    connect(cameraTimer, &QTimer::timeout, this, &Capture::updateCameraFeed);
    cameraTimer->start(1000 / 60); // Target 60 FPS updates

<<<<<<< HEAD
    //CountdownTimer Setup
    countdownLabel = new QLabel(ui->videoFeedWidget);
    countdownLabel->setAlignment(Qt::AlignCenter);
    QFont font = countdownLabel->font();
    font.setPointSize(100);
    font.setBold(true);
    countdownLabel->setFont(font);
    countdownLabel->setStyleSheet("color:white; background-color: rgba(0, 0, 0, 150); border-radius: 20px;");
    countdownLabel->setFixedSize(200,200);
    countdownLabel->hide();

    countdownTimer = new QTimer(this);
    connect(countdownTimer, &QTimer::timeout, this, &Capture::updateCountdown);

    qDebug() << "OpenCV Camera started successfully!";
=======
    qDebug() << "OpenCV Camera display timer started for 60 FPS.";
>>>>>>> 63aa5f86
}

Capture::~Capture()
{
    // Stop andd delete the timer
    if (cameraTimer){
        cameraTimer->stop();
        delete cameraTimer;
        cameraTimer = nullptr;
    }

    if (countdownTimer){
        countdownTimer->stop();
        delete countdownTimer;
        countdownTimer = nullptr;
    }

    // Release the camera resource
    if (cap.isOpened()) {
        cap.release();
    }

    delete ui; // Deletes the UI components, including videoFeedWidget and its children like videoLabel
}

<<<<<<< HEAD
void Capture::resizeEvent(QResizeEvent *event){
    //Ensures countdownLabel is centered when widget resizes
    if(countdownLabel){
        int x = (ui->videoFeedWidget->width() - countdownLabel->width())/2;
        int y = (ui->videoFeedWidget->height() - countdownLabel->height())/2;
        countdownLabel->move(x,y);
    }
    QWidget::resizeEvent(event);
}

void Capture::setCaptureMode(CaptureMode mode){
    m_currentCaptureMode = mode;
    qDebug() << "Capture mode set to: " << (mode == ImageCaptureMode ? "Image Capture Mode" : "Video Record Mode");

}

void Capture::on_back_clicked()
=======
void Capture::updateCameraFeed()
>>>>>>> 63aa5f86
{
    // --- DIAGNOSTIC 2: MEASURE EXECUTION TIME ---
    static QElapsedTimer frameTimer;
    static qint64 frameCount = 0;
    static qint64 totalTime = 0;

<<<<<<< HEAD
void Capture::on_capture_clicked()
{
    if (m_currentCaptureMode == ImageCaptureMode) {
        ui->capture->setEnabled(false);

        // Initialize countdown
        countdownValue = 5;
        countdownLabel->setText(QString::number(countdownValue));
        countdownLabel->show();

        // Animate the countdown label (optional, for visual effect)
        QPropertyAnimation *animation = new QPropertyAnimation(countdownLabel, "windowOpacity", this);
        animation->setDuration(300); // Fade in
        animation->setStartValue(0.0);
        animation->setEndValue(1.0);
        animation->start();

        // Start the countdown timer
        countdownTimer->start(1000); // 1000 milliseconds = 1 second
    } else {
        // This block will be executed if m_currentCaptureMode is VideoRecordMode.
        // For now, it just prints a message. This is where video recording logic would go later.
        qDebug() << "Capture button clicked in Video Record Mode. (Video recording logic not yet implemented).";
        // Optionally, you might want to show a message to the user that video mode is not active.
    }

}

void Capture::updateCountdown()
{
    countdownValue--;
    if (countdownValue > 0){
        countdownLabel->setText(QString::number(countdownValue));
    } else {
        countdownTimer->stop();
        countdownLabel->hide();
        performImageCapture();

        ui->capture->setEnabled(true);
    }
}

void Capture::performImageCapture()
{
    cv::Mat frameToCapture;
    if (cap.read(frameToCapture)){
        if(frameToCapture.empty()){
            qWarning() << "Captured an empty frame!";
            return;
        }

        //Mirror the captured frame
        cv::flip(frameToCapture, frameToCapture, 1);

        QImage capturedImageQ = cvMatToQImage(frameToCapture);

        if(!capturedImageQ.isNull()){
            m_capturedImage = QPixmap::fromImage(capturedImageQ);
            qDebug() << "Image captured successfully! Size: " << m_capturedImage.size();
            emit imageCaptured(m_capturedImage);
        }
        else{
            qWarning() << "Failed to convert captured cv::Mat to QImage!";
        }
    } else{
        qWarning() << "Failed to read frame from camera";
    }
    emit showFinalOutputPage();;
}
void Capture::updateCameraFeed()
{
    if(!videoLabel || !cap.isOpened()){
=======
    if (frameCount == 0) {
        frameTimer.start();
    }

    QElapsedTimer loopTimer;
    loopTimer.start();

    if (!videoLabel || !cap.isOpened()) {
>>>>>>> 63aa5f86
        return;
    }

    cv::Mat frame;
<<<<<<< HEAD
    if (cap.read(frame)){
        if(frame.empty()){
=======
    if (cap.read(frame)) {
        if (frame.empty()) {
>>>>>>> 63aa5f86
            qWarning() << "Read empty frame from camera!";
            return;
        }

        cv::flip(frame, frame, 1);
<<<<<<< HEAD
        QImage image = cvMatToQImage(frame);

        if(!image.isNull()){
            QPixmap pixmap = QPixmap::fromImage(image);
            videoLabel->setPixmap(pixmap.scaled(videoLabel->size(), Qt::KeepAspectRatio, Qt::SmoothTransformation));
        }else{
            qWarning() << "Failed to convert cv::Mat to QImage for live feed";
        }
    }else {
        qWarning() << "Failed to read frame from camera to live feed";
        if (cameraTimer->isActive()){
            cameraTimer->stop();
            videoLabel->setText("Camera stream interrupted");
            videoLabel->setStyleSheet("color: red; font-size: 14px;");
        }
=======

        QImage image = cvMatToQImage(frame);

        if (!image.isNull()) {
            // --- SOLUTION B: OPTIMIZE SCALING ---
            // Use FastTransformation as it is less CPU-intensive.
            QPixmap pixmap = QPixmap::fromImage(image);
            videoLabel->setPixmap(pixmap.scaled(videoLabel->size(), Qt::KeepAspectRatio, Qt::FastTransformation));
        } else {
            qWarning() << "Failed to convert cv::Mat to QImage!";
        }
    } else {
        qWarning() << "Failed to read frame from camera! Stopping timer.";
        cameraTimer->stop();
>>>>>>> 63aa5f86
    }

    // --- DIAGNOSTIC 2 (continued): Print performance stats ---
    qint64 loopTime = loopTimer.elapsed();
    totalTime += loopTime;
    frameCount++;

    // Print stats every 60 frames
    if (frameCount % 60 == 0) {
        qDebug() << "----------------------------------------";
        qDebug() << "Avg loop time (last 60 frames):" << (double)totalTime / frameCount << "ms";
        qDebug() << "Current FPS (measured over 60 frames):" << 1000.0 / ((double)frameTimer.elapsed() / frameCount) << "FPS";
        qDebug() << "----------------------------------------";
        // Reset timers for next batch
        frameCount = 0;
        totalTime = 0;
        frameTimer.start();
    }
}

void Capture::on_back_clicked()
{
    emit backtoPreviousPage();
}

void Capture::on_capture_clicked()
{
    emit showFinalOutputPage();
}

// Helper function to convert cv::Mat to QImage
QImage Capture::cvMatToQImage(const cv::Mat &mat)
{
    switch (mat.type()) {
    case CV_8UC4: // 8-bit, 4 channel (e.g., BGRA or RGBA)
    {
        // For OpenCV typically giving BGRA, QImage::Format_ARGB32 is ARGB.
        // It's safer to convert to a known format like RGB first for display.
        cv::Mat rgb;
        cv::cvtColor(mat, rgb, cv::COLOR_BGRA2RGB); // Convert BGRA to RGB
        return QImage(rgb.data, rgb.cols, rgb.rows, rgb.step, QImage::Format_RGB888);
    }

    case CV_8UC3: // 8-bit, 3 channel (BGR in OpenCV)
    {
        // OpenCV uses BGR by default for 3-channel images from cameras/files.
        // Qt's QImage::Format_RGB888 expects RGB. So, a swap is necessary.
        QImage image(mat.data, mat.cols, mat.rows, mat.step, QImage::Format_RGB888);
        return image.rgbSwapped(); // Correctly swaps R and B channels
    }

    case CV_8UC1: // 8-bit, 1 channel (Grayscale)
    {
        static QVector<QRgb> sColorTable;
        // Only create our color table once
        if (sColorTable.isEmpty())
        {
            for (int i = 0; i < 256; ++i)
                sColorTable.push_back(qRgb(i, i, i));
        }
        QImage image(mat.data, mat.cols, mat.rows, mat.step, QImage::Format_Indexed8);
        image.setColorTable(sColorTable);
        return image;
    }

    default:
        qWarning() << "cvMatToQImage - Mat type not handled: " << mat.type();
        return QImage();
    }
}<|MERGE_RESOLUTION|>--- conflicted
+++ resolved
@@ -4,88 +4,83 @@
 #include "iconhover.h"
 #include <QVBoxLayout>
 #include <QLabel>
-<<<<<<< HEAD
-#include <QDebug> // For qDebug() output
-#include <QImage> // For QImage conversion
-#include <QPixmap> // For QPixmap conversion
-#include <QTimer> // For QTimer
-#include <QPropertyAnimation>
-#include <QFont>
-#include <QResizeEvent>
-#include <QThread>
-=======
 #include <QDebug>
 #include <QImage>
 #include <QPixmap>
 #include <QTimer>
-#include <QElapsedTimer> // For performance measurement
->>>>>>> 63aa5f86
+#include <QPropertyAnimation>
+#include <QFont>
+#include <QResizeEvent>
+#include <QThread> // Still needed for QThread::msleep, even if minimal
+#include <QElapsedTimer>
 
 #include <opencv2/opencv.hpp>
 
 Capture::Capture(QWidget *parent)
     : QWidget(parent)
     , ui(new Ui::Capture)
-<<<<<<< HEAD
-    , cameraTimer(nullptr) // Initialize member variables
-    , videoLabel(nullptr)  // Initialize member variables
+    , cameraTimer(nullptr)
+    , videoLabel(nullptr)
     , countdownTimer(nullptr)
     , countdownLabel(nullptr)
     , countdownValue(0)
     , m_currentCaptureMode (ImageCaptureMode)
-=======
-    , cameraTimer(nullptr)
-    , videoLabel(nullptr)
->>>>>>> 63aa5f86
+// REMOVED: m_isCameraReadyForCapture, m_framesDisplayedSinceStart, m_needsInitialRecapture from initializer list
 {
     ui->setupUi(this);
 
-    // ... (Your icon setup code remains the same)
     ui->back->setIcon(QIcon(":/icons/Icons/normal.svg"));
     ui->back->setIconSize(QSize(100, 100));
     Iconhover *backButtonHover = new Iconhover(this);
     ui->back->installEventFilter(backButtonHover);
 
-<<<<<<< HEAD
-    // --- OpenCV Camera integration starts here ---
-
-    // Open the default camera (usually index 0)
-    // Check if cap is opened successfully *before* proceeding
+    // Disable capture button by default (will be enabled if camera opens)
+    ui->capture->setEnabled(false);
+
+    // --- Corrected Camera Opening Logic ---
+    bool cameraOpenedSuccessfully = false;
     if (!cap.open(1)) {
-        qWarning() << "Error: Could not open camera with OpenCV!";
-        ui->videoFeedWidget->setStyleSheet("background-color: grey; color: white; border-radius: 10px;");
-
-        // Create error message label
-        QLabel *errorLabel = new QLabel("Camera not available", ui->videoFeedWidget);
+        qWarning() << "Error: Could not open camera with index 1. Trying index 0...";
+        if (cap.open(0)) { // Only try index 0 if index 1 failed
+            cameraOpenedSuccessfully = true;
+        } else {
+            qWarning() << "Error: Could not open camera with index 0 either. Please check camera connection and drivers.";
+        }
+    } else {
+        cameraOpenedSuccessfully = true; // Camera 1 opened successfully
+    }
+
+    if (!cameraOpenedSuccessfully) {
+        // Handle no camera found scenario
+        qWarning() << "No camera found or could not be opened. Disabling capture.";
+
+        // Display error message in the video feed area
+        ui->videoFeedWidget->setStyleSheet("background-color: #333; color: white; border-radius: 10px;"); // Darker grey
+        QLabel *errorLabel = new QLabel("Camera not available.\nCheck connection and drivers.", ui->videoFeedWidget);
         errorLabel->setAlignment(Qt::AlignCenter);
-        errorLabel->setStyleSheet("color: white; font-size: 16px;");
+        QFont errorFont = errorLabel->font();
+        errorFont.setPointSize(18);
+        errorFont.setBold(true);
+        errorLabel->setFont(errorFont);
+        errorLabel->setStyleSheet("color: #FF5555;"); // Red text for error
 
         QVBoxLayout *errorLayout = new QVBoxLayout(ui->videoFeedWidget);
         errorLayout->addWidget(errorLabel);
-
-        return; // Exit if no camera is available
-=======
-    if (!cap.open(1)) {
-        qWarning() << "Error: Could not open camera with index 1. Trying index 0...";
-        if (!cap.open(0)) {
-            // ... (Your error handling remains the same)
-            return;
-        }
->>>>>>> 63aa5f86
-    }
-
-    // --- SOLUTION A (MOST LIKELY FIX): REQUEST A LOWER RESOLUTION ---
-    // Change 1920x1080 to 1280x720, which is much more likely to support 60 FPS.
+        errorLayout->setContentsMargins(20, 20, 20, 20); // Add some padding
+
+        return; // Exit constructor if no camera is available
+    }
+
+    // --- If camera opened successfully, proceed with setup ---
+
+    // Attempt to set camera resolution and FPS
     qDebug() << "Attempting to set camera resolution to 1280x720.";
     cap.set(cv::CAP_PROP_FRAME_WIDTH, 1280);
     cap.set(cv::CAP_PROP_FRAME_HEIGHT, 720);
-
-    // Request 60 FPS from the camera hardware
     qDebug() << "Attempting to set camera FPS to 60.";
     cap.set(cv::CAP_PROP_FPS, 60.0);
 
-    // --- DIAGNOSTIC 1: CHECK ACTUAL CAMERA SETTINGS ---
-    // Check what the camera driver actually settled on.
+    // --- DIAGNOSTIC: CHECK ACTUAL CAMERA SETTINGS ---
     double actual_fps = cap.get(cv::CAP_PROP_FPS);
     double actual_width = cap.get(cv::CAP_PROP_FRAME_WIDTH);
     double actual_height = cap.get(cv::CAP_PROP_FRAME_HEIGHT);
@@ -97,33 +92,41 @@
         qWarning() << "WARNING: Camera did not accept 60 FPS request. Actual FPS is" << actual_fps;
     }
 
-    // Read and discard a few frames to allow auto-exposure/white-balance to settle
+    // --- Initial Camera Warm-up (silent discard) - Reduced for minimal impact ---
     cv::Mat dummyFrame;
-    int warmUpDurationSeconds = 10;
-    int estimatedFramesToRead = warmUpDurationSeconds * 30; // 150 frames for 5 seconds at 30 FPS
+    int warmUpDurationSeconds = 1; // Very short warm-up
+    int estimatedFramesToRead = (actual_fps > 0) ? (warmUpDurationSeconds * actual_fps) : (warmUpDurationSeconds * 30);
+    qDebug() << "Starting initial silent warm-up: reading " << estimatedFramesToRead << " frames...";
     for (int i = 0; i < estimatedFramesToRead; ++i) {
         if (!cap.read(dummyFrame)) {
             qWarning() << "Warning: Failed to read dummy frame during warm-up at frame" << i;
-        }
-    }
-
+            break; // Exit loop if frame read fails
+        }
+    }
+    QThread::msleep(100); // Small delay after silent warm-up
+
+    qDebug() << "Silent warm-up complete. Starting live display.";
+
+    // Video feed label setup
     videoLabel = new QLabel(ui->videoFeedWidget);
     videoLabel->setSizePolicy(QSizePolicy::Expanding, QSizePolicy::Expanding);
     videoLabel->setAlignment(Qt::AlignCenter);
-
-    // Using Qt::FastTransformation is quicker than SmoothTransformation, which helps performance.
-    videoLabel->setScaledContents(false); // We will handle scaling manually for better control
-
+    videoLabel->setScaledContents(true);
+
+    // Layout for video feed widget
     QVBoxLayout *videoLayout = new QVBoxLayout(ui->videoFeedWidget);
     videoLayout->addWidget(videoLabel);
     videoLayout->setContentsMargins(0, 0, 0, 0);
 
+    // Camera timer for continuous feed updates
     cameraTimer = new QTimer(this);
     connect(cameraTimer, &QTimer::timeout, this, &Capture::updateCameraFeed);
     cameraTimer->start(1000 / 60); // Target 60 FPS updates
 
-<<<<<<< HEAD
-    //CountdownTimer Setup
+    // Enable capture button immediately after camera is opened and stream starts
+    ui->capture->setEnabled(true);
+
+    // CountdownTimer Setup
     countdownLabel = new QLabel(ui->videoFeedWidget);
     countdownLabel->setAlignment(Qt::AlignCenter);
     QFont font = countdownLabel->font();
@@ -138,14 +141,12 @@
     connect(countdownTimer, &QTimer::timeout, this, &Capture::updateCountdown);
 
     qDebug() << "OpenCV Camera started successfully!";
-=======
     qDebug() << "OpenCV Camera display timer started for 60 FPS.";
->>>>>>> 63aa5f86
 }
 
 Capture::~Capture()
 {
-    // Stop andd delete the timer
+    // Stop and delete the timer
     if (cameraTimer){
         cameraTimer->stop();
         delete cameraTimer;
@@ -166,7 +167,7 @@
     delete ui; // Deletes the UI components, including videoFeedWidget and its children like videoLabel
 }
 
-<<<<<<< HEAD
+
 void Capture::resizeEvent(QResizeEvent *event){
     //Ensures countdownLabel is centered when widget resizes
     if(countdownLabel){
@@ -180,46 +181,91 @@
 void Capture::setCaptureMode(CaptureMode mode){
     m_currentCaptureMode = mode;
     qDebug() << "Capture mode set to: " << (mode == ImageCaptureMode ? "Image Capture Mode" : "Video Record Mode");
-
-}
-
-void Capture::on_back_clicked()
-=======
+}
+
 void Capture::updateCameraFeed()
->>>>>>> 63aa5f86
-{
-    // --- DIAGNOSTIC 2: MEASURE EXECUTION TIME ---
+{
     static QElapsedTimer frameTimer;
     static qint64 frameCount = 0;
     static qint64 totalTime = 0;
 
-<<<<<<< HEAD
+    if (frameCount == 0) {
+        frameTimer.start();
+    }
+
+    QElapsedTimer loopTimer;
+    loopTimer.start();
+
+    if (!videoLabel || !cap.isOpened()) {
+        return;
+    }
+
+    cv::Mat frame;
+    if (cap.read(frame)) {
+        if (frame.empty()) {
+            qWarning() << "Read empty frame from camera!";
+            return;
+        }
+
+        cv::flip(frame, frame, 1);
+
+        QImage image = cvMatToQImage(frame);
+
+        if (!image.isNull()) {
+            QPixmap pixmap = QPixmap::fromImage(image);
+            videoLabel->setPixmap(pixmap.scaled(videoLabel->size(), Qt::KeepAspectRatio, Qt::FastTransformation));
+
+            // REMOVED: m_isCameraReadyForCapture logic here
+        } else {
+            qWarning() << "Failed to convert cv::Mat to QImage!";
+        }
+    } else {
+        qWarning() << "Failed to read frame from camera! Stopping timer.";
+        cameraTimer->stop();
+        ui->capture->setEnabled(false); // Also disable capture button if stream fails
+    }
+
+    qint64 loopTime = loopTimer.elapsed();
+    totalTime += loopTime;
+    frameCount++;
+
+    if (frameCount % 60 == 0) {
+        qDebug() << "----------------------------------------";
+        qDebug() << "Avg loop time (last 60 frames):" << (double)totalTime / frameCount << "ms";
+        qDebug() << "Current FPS (measured over 60 frames):" << 1000.0 / ((double)frameTimer.elapsed() / frameCount) << "FPS";
+        qDebug() << "----------------------------------------";
+        frameCount = 0;
+        totalTime = 0;
+        frameTimer.start();
+    }
+}
+
+void Capture::on_back_clicked()
+{
+    emit backtoPreviousPage();
+}
+
 void Capture::on_capture_clicked()
 {
+    // REMOVED: m_isCameraReadyForCapture check here
+
     if (m_currentCaptureMode == ImageCaptureMode) {
         ui->capture->setEnabled(false);
 
-        // Initialize countdown
         countdownValue = 5;
         countdownLabel->setText(QString::number(countdownValue));
         countdownLabel->show();
 
-        // Animate the countdown label (optional, for visual effect)
         QPropertyAnimation *animation = new QPropertyAnimation(countdownLabel, "windowOpacity", this);
-        animation->setDuration(300); // Fade in
+        animation->setDuration(300);
         animation->setStartValue(0.0);
         animation->setEndValue(1.0);
         animation->start();
 
-        // Start the countdown timer
-        countdownTimer->start(1000); // 1000 milliseconds = 1 second
+        countdownTimer->start(1000);
     } else {
-        // This block will be executed if m_currentCaptureMode is VideoRecordMode.
-        // For now, it just prints a message. This is where video recording logic would go later.
         qDebug() << "Capture button clicked in Video Record Mode. (Video recording logic not yet implemented).";
-        // Optionally, you might want to show a message to the user that video mode is not active.
-    }
-
+    }
 }
 
 void Capture::updateCountdown()
@@ -232,20 +278,36 @@
         countdownLabel->hide();
         performImageCapture();
 
+        // Always re-enable after countdown
         ui->capture->setEnabled(true);
     }
 }
 
 void Capture::performImageCapture()
 {
-    cv::Mat frameToCapture;
+    cv::Mat tempFrame; // Temporary frame for discards
+    cv::Mat frameToCapture; // The actual frame we want to keep
+
+    // REMOVED: m_needsInitialRecapture (double-take) logic
+
+    // Standard discard for robustness (you can remove this loop too if you want the absolute minimum)
+    int framesToDiscard = 10;
+    qDebug() << "Discarding standard " << framesToDiscard << " frames before actual capture...";
+    for (int i = 0; i < framesToDiscard; ++i) {
+        if (!cap.read(tempFrame)) {
+            qWarning() << "Warning: Failed to read a pre-capture dummy frame during discard phase.";
+            break;
+        }
+    }
+    // QThread::msleep(50); // Optional small delay
+
+    // --- Actual capture of the final frame ---
     if (cap.read(frameToCapture)){
         if(frameToCapture.empty()){
             qWarning() << "Captured an empty frame!";
             return;
         }
 
-        //Mirror the captured frame
         cv::flip(frameToCapture, frameToCapture, 1);
 
         QImage capturedImageQ = cvMatToQImage(frameToCapture);
@@ -259,126 +321,28 @@
             qWarning() << "Failed to convert captured cv::Mat to QImage!";
         }
     } else{
-        qWarning() << "Failed to read frame from camera";
-    }
-    emit showFinalOutputPage();;
-}
-void Capture::updateCameraFeed()
-{
-    if(!videoLabel || !cap.isOpened()){
-=======
-    if (frameCount == 0) {
-        frameTimer.start();
-    }
-
-    QElapsedTimer loopTimer;
-    loopTimer.start();
-
-    if (!videoLabel || !cap.isOpened()) {
->>>>>>> 63aa5f86
-        return;
-    }
-
-    cv::Mat frame;
-<<<<<<< HEAD
-    if (cap.read(frame)){
-        if(frame.empty()){
-=======
-    if (cap.read(frame)) {
-        if (frame.empty()) {
->>>>>>> 63aa5f86
-            qWarning() << "Read empty frame from camera!";
-            return;
-        }
-
-        cv::flip(frame, frame, 1);
-<<<<<<< HEAD
-        QImage image = cvMatToQImage(frame);
-
-        if(!image.isNull()){
-            QPixmap pixmap = QPixmap::fromImage(image);
-            videoLabel->setPixmap(pixmap.scaled(videoLabel->size(), Qt::KeepAspectRatio, Qt::SmoothTransformation));
-        }else{
-            qWarning() << "Failed to convert cv::Mat to QImage for live feed";
-        }
-    }else {
-        qWarning() << "Failed to read frame from camera to live feed";
-        if (cameraTimer->isActive()){
-            cameraTimer->stop();
-            videoLabel->setText("Camera stream interrupted");
-            videoLabel->setStyleSheet("color: red; font-size: 14px;");
-        }
-=======
-
-        QImage image = cvMatToQImage(frame);
-
-        if (!image.isNull()) {
-            // --- SOLUTION B: OPTIMIZE SCALING ---
-            // Use FastTransformation as it is less CPU-intensive.
-            QPixmap pixmap = QPixmap::fromImage(image);
-            videoLabel->setPixmap(pixmap.scaled(videoLabel->size(), Qt::KeepAspectRatio, Qt::FastTransformation));
-        } else {
-            qWarning() << "Failed to convert cv::Mat to QImage!";
-        }
-    } else {
-        qWarning() << "Failed to read frame from camera! Stopping timer.";
-        cameraTimer->stop();
->>>>>>> 63aa5f86
-    }
-
-    // --- DIAGNOSTIC 2 (continued): Print performance stats ---
-    qint64 loopTime = loopTimer.elapsed();
-    totalTime += loopTime;
-    frameCount++;
-
-    // Print stats every 60 frames
-    if (frameCount % 60 == 0) {
-        qDebug() << "----------------------------------------";
-        qDebug() << "Avg loop time (last 60 frames):" << (double)totalTime / frameCount << "ms";
-        qDebug() << "Current FPS (measured over 60 frames):" << 1000.0 / ((double)frameTimer.elapsed() / frameCount) << "FPS";
-        qDebug() << "----------------------------------------";
-        // Reset timers for next batch
-        frameCount = 0;
-        totalTime = 0;
-        frameTimer.start();
-    }
-}
-
-void Capture::on_back_clicked()
-{
-    emit backtoPreviousPage();
-}
-
-void Capture::on_capture_clicked()
-{
+        qWarning() << "Failed to read frame from camera for actual capture!";
+    }
     emit showFinalOutputPage();
 }
 
-// Helper function to convert cv::Mat to QImage
 QImage Capture::cvMatToQImage(const cv::Mat &mat)
 {
     switch (mat.type()) {
-    case CV_8UC4: // 8-bit, 4 channel (e.g., BGRA or RGBA)
+    case CV_8UC4:
     {
-        // For OpenCV typically giving BGRA, QImage::Format_ARGB32 is ARGB.
-        // It's safer to convert to a known format like RGB first for display.
         cv::Mat rgb;
-        cv::cvtColor(mat, rgb, cv::COLOR_BGRA2RGB); // Convert BGRA to RGB
+        cv::cvtColor(mat, rgb, cv::COLOR_BGRA2RGB);
         return QImage(rgb.data, rgb.cols, rgb.rows, rgb.step, QImage::Format_RGB888);
     }
-
-    case CV_8UC3: // 8-bit, 3 channel (BGR in OpenCV)
+    case CV_8UC3:
     {
-        // OpenCV uses BGR by default for 3-channel images from cameras/files.
-        // Qt's QImage::Format_RGB888 expects RGB. So, a swap is necessary.
         QImage image(mat.data, mat.cols, mat.rows, mat.step, QImage::Format_RGB888);
-        return image.rgbSwapped(); // Correctly swaps R and B channels
-    }
-
-    case CV_8UC1: // 8-bit, 1 channel (Grayscale)
+        return image.rgbSwapped();
+    }
+    case CV_8UC1:
     {
         static QVector<QRgb> sColorTable;
-        // Only create our color table once
         if (sColorTable.isEmpty())
         {
             for (int i = 0; i < 256; ++i)
@@ -388,7 +352,6 @@
         image.setColorTable(sColorTable);
         return image;
     }
-
     default:
         qWarning() << "cvMatToQImage - Mat type not handled: " << mat.type();
         return QImage();
