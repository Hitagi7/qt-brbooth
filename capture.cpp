#include "capture.h"
#include "ui_capture.h"
#include <QDebug>
#include <QImage>
#include <QPixmap>
#include <QTimer>
#include <QPropertyAnimation>
#include <QFont>
#include <QResizeEvent>
#include <QElapsedTimer>
#include <QVBoxLayout> // Still needed for countdownLabel positioning, but not for main layout
#include <QGridLayout> // New: For main layout
#include <opencv2/opencv.hpp>
<<<<<<< HEAD
//test
=======
// Removed: #include <QPainter> // No longer needed for debugging borders

>>>>>>> 22fe960f
Capture::Capture(QWidget *parent)
    : QWidget(parent)
    , ui(new Ui::Capture)
    , cameraTimer(nullptr)
    , countdownTimer(nullptr)
    , countdownLabel(nullptr)
    , countdownValue(0)
    , m_currentCaptureMode(ImageCaptureMode)
    , m_isRecording(false)
    , recordTimer(nullptr)
    , recordingFrameTimer(nullptr)
    , m_targetRecordingFPS(60)
    , m_currentVideoTemplate("Default", 5)
    , m_recordedSeconds(0)
    , stackedLayout(nullptr)
    , videoLabelFPS(nullptr) // Initialize pointer to nullptr
    , totalTime(0)           // Initialize totalTime
    , frameCount(0)          // Initialize frameCount
    , isProcessingFrame(false) // Initialize frame processing flag
{
    ui->setupUi(this);

    // Ensure no margins or spacing for the Capture widget itself
    setContentsMargins(0, 0, 0, 0);

    // Setup the main grid layout for the Capture widget
    QGridLayout* mainLayout = new QGridLayout(this);
    mainLayout->setContentsMargins(0, 0, 0, 0);
    mainLayout->setSpacing(0);

    // IMMEDIATELY setup stacked layout after UI setup
    setupStackedLayoutHybrid(); // This will now add stackedLayout to mainLayout

    // Force initial size match
    ui->videoLabel->resize(this->size());
    ui->overlayWidget->resize(this->size());

    // Force show and update
    ui->videoLabel->show();
    ui->overlayWidget->show();
    ui->videoLabel->update();
    ui->overlayWidget->update();

    // CRITICAL FIX: Explicitly set the size of videoLabel and overlayWidget
    // to match the Capture widget's initial size immediately after layout setup.
    // This addresses the initial QSize(100, 30) issue.
    ui->videoLabel->resize(this->size());
    ui->overlayWidget->resize(this->size());
    // Force a repaint and layout update
    updateGeometry();

    // Update overlay styles for better visibility
    updateOverlayStyles();

    // Ensure videoLabel fills and paints properly
    ui->videoLabel->setSizePolicy(QSizePolicy::Expanding, QSizePolicy::Expanding);
    ui->videoLabel->setMinimumSize(1, 1);
    ui->videoLabel->setMaximumSize(QWIDGETSIZE_MAX, QWIDGETSIZE_MAX);
    ui->videoLabel->setStyleSheet("background-color: black;");
    ui->videoLabel->setScaledContents(false);  // ❗ Disable it – we're scaling manually
    ui->videoLabel->setAlignment(Qt::AlignTop | Qt::AlignLeft);

    // Also ensure overlayWidget expands fully
    ui->overlayWidget->setSizePolicy(QSizePolicy::Expanding, QSizePolicy::Expanding);
    ui->overlayWidget->setMinimumSize(1, 1);
    ui->overlayWidget->setMaximumSize(QWIDGETSIZE_MAX, QWIDGETSIZE_MAX);
    // Corrected: ui->videoLabel->setStyleSheet was applied twice, this one is for overlayWidget
    ui->overlayWidget->setStyleSheet("background-color: transparent;"); // Ensure overlay is transparent

    // Setup slider
    ui->verticalSlider->setMinimum(0);
    ui->verticalSlider->setMaximum(100);
    int tickStep = 10;
    ui->verticalSlider->setTickPosition(QSlider::TicksBothSides);
    ui->verticalSlider->setTickInterval(tickStep);
    ui->verticalSlider->setSingleStep(tickStep);
    ui->verticalSlider->setValue(0);

    // Setup icons and button states
    ui->back->setIcon(QIcon(":/icons/Icons/normal.svg"));
    ui->back->setIconSize(QSize(100, 100));
    ui->capture->setEnabled(false);

    // Camera open logic
    bool cameraOpenedSuccessfully = false;
    if (!cap.open(1)) {
        qWarning() << "Error: Could not open camera with index 1. Trying index 0...";
        if (cap.open(0)) cameraOpenedSuccessfully = true;
        else qWarning() << "Error: Could not open camera with index 0 either.";
    } else {
        cameraOpenedSuccessfully = true;
    }

    if (!cameraOpenedSuccessfully) {
        ui->videoLabel->setStyleSheet("background-color: #333; color: white; border-radius: 10px;");
        ui->videoLabel->setText("Camera not available.\nCheck connection and drivers.");
        ui->videoLabel->setAlignment(Qt::AlignCenter);
        ui->capture->setEnabled(false);
        return;
    }

    // Set camera properties
    qDebug() << "Attempting to set camera resolution to 1280x720.";
    cap.set(cv::CAP_PROP_FRAME_WIDTH, 1280);
    cap.set(cv::CAP_PROP_FRAME_HEIGHT, 720);

    // Request 60 FPS from the camera hardware
    qDebug() << "Attempting to set camera FPS to 60.";
    cap.set(cv::CAP_PROP_FPS, 60.0);

    // --- DIAGNOSTIC 1: CHECK ACTUAL CAMERA SETTINGS ---
    // Check what the camera driver actually settled on.
    double actual_fps = cap.get(cv::CAP_PROP_FPS);
    double actual_width = cap.get(cv::CAP_PROP_FRAME_WIDTH);
    double actual_height = cap.get(cv::CAP_PROP_FRAME_HEIGHT);
    qDebug() << "========================================";
    qDebug() << "Camera settings REQUESTED: 1280x720 @ 60 FPS";
    qDebug() << "Camera settings ACTUAL: " << actual_width << "x" << actual_height << " @ " << actual_fps << " FPS";
    qDebug() << "========================================";
    if (actual_fps < 59) {
        qWarning() << "WARNING: Camera did not accept 60 FPS request. Actual FPS is" << actual_fps;
    }

    // ✅ FIX 1: Use actual camera FPS for timer instead of fixed 60 FPS
    int timerInterval = qMax(1, static_cast<int>(1000.0 / actual_fps));
    qDebug() << "Setting camera timer interval to" << timerInterval << "ms for" << actual_fps << "FPS";

    // Start camera timer for updates with dynamic interval
    cameraTimer = new QTimer(this);
    connect(cameraTimer, &QTimer::timeout, this, &Capture::updateCameraFeed);
    cameraTimer->start(timerInterval); // ✅ Use actual camera FPS

    // Initialize and start performance timers
    // These should be started here to ensure valid elapsed times from the first frame.
    loopTimer.start();
    frameTimer.start();

    ui->capture->setEnabled(true);

    // Countdown label overlays on the overlayWidget
    countdownLabel = new QLabel(ui->overlayWidget);
    countdownLabel->setAlignment(Qt::AlignCenter);
    QFont font = countdownLabel->font();
    font.setPointSize(100);
    font.setBold(true);
    countdownLabel->setFont(font);
    countdownLabel->setStyleSheet("color:white; background-color: rgba(0, 0, 0, 150); border-radius: 20px;");
    countdownLabel->setFixedSize(200,200);
    countdownLabel->hide();

    // Setup timers
    countdownTimer = new QTimer(this);
    connect(countdownTimer, &QTimer::timeout, this, &Capture::updateCountdown);
    qDebug() << "OpenCV Camera display timer started for" << actual_fps << "FPS";

    recordTimer = new QTimer(this);
    connect(recordTimer, &QTimer::timeout, this, &Capture::updateRecordTimer);

    recordingFrameTimer = new QTimer(this);
    recordingFrameTimer->setTimerType(Qt::PreciseTimer);
    connect(recordingFrameTimer, &QTimer::timeout, this, &Capture::captureRecordingFrame);

    // Connect signals/slots for buttons and slider
    connect(ui->back, &QPushButton::clicked, this, &Capture::on_back_clicked);
    connect(ui->capture, &QPushButton::clicked, this, &Capture::on_capture_clicked);
    connect(ui->verticalSlider, &QSlider::valueChanged, this, &Capture::on_verticalSlider_valueChanged);

    qDebug() << "OpenCV Camera started successfully with hybrid stacked layout and optimized FPS!";
}

void Capture::setupStackedLayoutHybrid()
{
    qDebug() << "Setting up hybrid stacked layout...";

    // Ensure videoLabel and overlayWidget are parented to 'this'
    ui->videoLabel->setParent(this);
    ui->overlayWidget->setParent(this);

    ui->videoLabel->setSizePolicy(QSizePolicy::Expanding, QSizePolicy::Expanding);
    ui->videoLabel->setMinimumSize(1, 1);

    ui->overlayWidget->setSizePolicy(QSizePolicy::Expanding, QSizePolicy::Expanding);
    ui->overlayWidget->setMinimumSize(1, 1);
    ui->overlayWidget->setMaximumSize(QWIDGETSIZE_MAX, QWIDGETSIZE_MAX);

    // 🟥 Debug border (make sure this shows!)
    ui->videoLabel->setStyleSheet("background-color: black; border: 5px solid red;");
    ui->overlayWidget->setStyleSheet("background-color: transparent; border: 5px dashed green;");

    // Fix stacking
    if (!stackedLayout) {
        stackedLayout = new QStackedLayout;
        stackedLayout->setStackingMode(QStackedLayout::StackAll);
        stackedLayout->setContentsMargins(0, 0, 0, 0);
        stackedLayout->setSpacing(0);

        stackedLayout->addWidget(ui->videoLabel);      // Background
        stackedLayout->addWidget(ui->overlayWidget);  // Foreground

        // ⬇️ Replace existing layout if needed
        if (layout()) {
            delete layout(); // remove any previous layout
        }

        QGridLayout* mainLayout = new QGridLayout(this);
        mainLayout->setContentsMargins(0, 0, 0, 0);
        mainLayout->setSpacing(0);
        mainLayout->addLayout(stackedLayout, 0, 0);
        mainLayout->setRowStretch(0, 1);
        mainLayout->setColumnStretch(0, 1);

        setLayout(mainLayout);
    }

    ui->overlayWidget->raise();
    ui->back->raise();
    ui->capture->raise();
    ui->verticalSlider->raise();
}

void Capture::updateOverlayStyles()
{
    qDebug() << "Updating overlay styles with clean professional appearance...";

    // Update back button - clean transparent style
    ui->back->setStyleSheet(
        "QPushButton {"
        "    background: transparent;"
        "    border: none;"
        "    color: white;"
        "}"
        );

    // Update capture button - clean green style matching your original design
    ui->capture->setStyleSheet(
        "QPushButton {"
        "    border-radius: 9px;"
        "    border-bottom: 3px solid rgba(2, 2, 2, 200);" // Subtle shadow
        "    background: rgba(11, 194, 0, 200);" // Your original green color
        "    color: white;"
        "    font-size: 16px;"
        "    font-weight: bold;"
        "}"
        "QPushButton:hover {"
        "    background: rgba(8, 154, 0, 230);" // Your original hover color
        "}"
        "QPushButton:disabled {"
        "    background: rgba(100, 100, 100, 150);"
        "    color: rgba(200, 200, 200, 150);"
        "    border-bottom: 3px solid rgba(50, 50, 50, 150);"
        "}"
        );

    // Update slider - clean style matching your original design
    ui->verticalSlider->setStyleSheet(
        "QSlider::groove:vertical {"
        "    background: rgba(0, 0, 0, 80);" // Semi-transparent dark groove
        "    width: 30px;"
        "    border-radius: 15px;"
        "    border: none;"
        "}"
        "QSlider::handle:vertical {"
        "    background: rgba(13, 77, 38, 220);" // Your original dark green handle
        "    border: 1px solid rgba(30, 144, 255, 180);" // Subtle blue border
        "    width: 60px;"
        "    height: 13px;"
        "    border-radius: 7px;"
        "    margin: 0 -15px;"
        "}"
        "QSlider::sub-page:vertical {"
        "    background: rgba(0, 0, 0, 60);" // Semi-transparent filled part
        "    border-top-left-radius: 15px;"
        "    border-top-right-radius: 15px;"
        "    border-bottom-left-radius: 0px;"
        "    border-bottom-right-radius: 0px;"
        "}"
        "QSlider::add-page:vertical {"
        "    background: rgba(11, 194, 0, 180);" // Your original green color
        "    border-bottom-left-radius: 15px;"
        "    border-bottom-right-radius: 15px;"
        "    border-top-left-radius: 0px;"
        "    border-top-right-radius: 0px;"
        "}"
        );

    // Ensure overlay widget is transparent
    ui->overlayWidget->setStyleSheet("background: transparent;");

    qDebug() << "Clean professional overlay styles applied";
}

Capture::~Capture()
{
    if (cameraTimer){ cameraTimer->stop(); delete cameraTimer; }
    if (countdownTimer){ countdownTimer->stop(); delete countdownTimer; }
    if (recordTimer){ recordTimer->stop(); delete recordTimer; }
    if (recordingFrameTimer){ recordingFrameTimer->stop(); delete recordingFrameTimer; }
    if (cap.isOpened()) { cap.release(); }
    delete ui;
}

void Capture::resizeEvent(QResizeEvent *event)
{
    QWidget::resizeEvent(event);

    ui->videoLabel->resize(size());
    ui->overlayWidget->resize(size());

    if (countdownLabel) {
        int x = (width() - countdownLabel->width()) / 2;
        int y = (height() - countdownLabel->height()) / 2;
        countdownLabel->move(x, y);
    }

    update();
    if (ui->videoLabel) ui->videoLabel->resize(this->size());
    if (ui->overlayWidget) ui->overlayWidget->resize(this->size());
}

void Capture::setCaptureMode(CaptureMode mode) {
    m_currentCaptureMode = mode;
}

void Capture::setVideoTemplate(const VideoTemplate &templateData) {
    m_currentVideoTemplate = templateData;
}

void Capture::updateCameraFeed()
{
    // ✅ FIX 3: Frame skipping logic - Skip if still processing previous frame
    if (isProcessingFrame) {
        qDebug() << "Frame skipped - still processing previous frame";
        return;
    }

    isProcessingFrame = true;

    // Start loopTimer at the very beginning of the function to measure total time for one frame update cycle.
    loopTimer.start();

    if (!ui->videoLabel || !cap.isOpened()) {
        isProcessingFrame = false;
        return;
    }

    cv::Mat frame;
<<<<<<< HEAD
    if (cap.read(frame)) {
        if (frame.empty()) return;
        cv::flip(frame, frame, 1);
        if (frame.empty()) {
            qWarning() << "Read empty frame from camera!";
            return;
        }

        // cv::flip(frame, frame, 1);

        QImage image = cvMatToQImage(frame);
        if (!image.isNull()) {
            QPixmap pixmap = QPixmap::fromImage(image);

            // FORCE the pixmap to fill the EXACT size of the widget
            QSize widgetSize = this->size(); // Use main widget size, not videoLabel size
            QPixmap scaledPixmap = pixmap.scaled(
                widgetSize,
                Qt::KeepAspectRatioByExpanding,
                Qt::SmoothTransformation
                );

            // If the scaled pixmap is larger than the widget, crop it
            if (scaledPixmap.size() != widgetSize) {
                int x = (scaledPixmap.width() - widgetSize.width()) / 2;
                int y = (scaledPixmap.height() - widgetSize.height()) / 2;
                scaledPixmap = scaledPixmap.copy(x, y, widgetSize.width(), widgetSize.height());
            }

            ui->videoLabel->setPixmap(scaledPixmap);
        }
=======
    if (!cap.read(frame) || frame.empty()) {
        // Restart loopTimer even if frame read fails, to prevent it from running indefinitely
        // before the next successful read.
        loopTimer.restart();
        isProcessingFrame = false;
        return;
    }

    cv::flip(frame, frame, 1); // Mirror

    QImage image = cvMatToQImage(frame);
    if (image.isNull()) {
        loopTimer.restart(); // Restart for the next attempt
        isProcessingFrame = false;
        return;
    }

    QPixmap pixmap = QPixmap::fromImage(image);

    // Force fill QLabel with NO aspect ratio
    QSize labelSize = ui->videoLabel->size();

    // ✅ FIX 2: Use FastTransformation for real-time video (much faster than SmoothTransformation)
    QPixmap scaledPixmap = pixmap.scaled(
        labelSize,
        Qt::IgnoreAspectRatio,
        Qt::FastTransformation  // ✅ Much faster for real-time video
        );

    ui->videoLabel->setPixmap(scaledPixmap);
    ui->videoLabel->setAlignment(Qt::AlignTop | Qt::AlignLeft);
    ui->videoLabel->update();

    // --- Performance stats ---
    // loopTime is the duration of the current frame processing
    qint64 currentLoopTime = loopTimer.elapsed();
    totalTime += currentLoopTime;
    frameCount++;

    // Print stats every 60 frames
    if (frameCount % 60 == 0) {
        double avgLoopTime = (double)totalTime / frameCount;
        double measuredFPS = 1000.0 / ((double)frameTimer.elapsed() / frameCount);
        qDebug() << "----------------------------------------";
        qDebug() << "Avg loop time (last 60 frames):" << avgLoopTime << "ms";
        qDebug() << "Current FPS (measured over 60 frames):" << measuredFPS << "FPS";
        qDebug() << "Frame processing efficiency:" << (avgLoopTime < 16.67 ? "GOOD" : "NEEDS OPTIMIZATION");
        qDebug() << "----------------------------------------";
        // Reset timers for next batch
        frameCount = 0;
        totalTime = 0;
        frameTimer.start(); // Restart frameTimer for the next 60-frame measurement
>>>>>>> 22fe960f
    }

    isProcessingFrame = false; // ✅ Mark frame processing as complete
}

void Capture::captureRecordingFrame()
{
    if (!m_isRecording || !cap.isOpened()) return;

    cv::Mat frame;
    if (cap.read(frame)) {
        if (frame.empty()) return;
        cv::flip(frame, frame, 1);
        QImage imageToStore = cvMatToQImage(frame);
        if (!imageToStore.isNull()) {
            m_recordedFrames.append(QPixmap::fromImage(imageToStore));
        }
    }
}

void Capture::on_back_clicked()
{
    if (countdownTimer->isActive()) {
        countdownTimer->stop();
        countdownLabel->hide();
        countdownValue = 0;
    }
    if (m_isRecording) {
        stopRecording();
    } else if (!ui->capture->isEnabled()) {
        ui->capture->setEnabled(true);
    }
    emit backtoPreviousPage();
}

void Capture::on_capture_clicked()
{
    ui->capture->setEnabled(false);
    countdownValue = 5;
    countdownLabel->setText(QString::number(countdownValue));
    countdownLabel->show();

    QPropertyAnimation *animation = new QPropertyAnimation(countdownLabel, "windowOpacity", this);
    animation->setDuration(300);
    animation->setStartValue(0.0);
    animation->setEndValue(1.0);
    animation->start();

    countdownTimer->start(1000);
}

void Capture::updateCountdown()
{
    countdownValue--;
    if (countdownValue > 0){
        countdownLabel->setText(QString::number(countdownValue));
    } else {
        countdownTimer->stop();
        countdownLabel->hide();

        if(m_currentCaptureMode == ImageCaptureMode){
            performImageCapture();
            ui->capture->setEnabled(true);
        }else if(m_currentCaptureMode == VideoRecordMode){
            startRecording();
        }
    }
}

void Capture::updateRecordTimer()
{
    m_recordedSeconds++;
    if (m_recordedSeconds >= m_currentVideoTemplate.durationSeconds) {
        stopRecording();
    }
}

void Capture::startRecording()
{
    if(!cap.isOpened()){
        ui->capture->setEnabled(true);
        return;
    }

    m_recordedFrames.clear();
    m_isRecording = true;
    m_recordedSeconds = 0;
    int frameIntervalMs = 1000 / m_targetRecordingFPS;
    recordTimer->start(1000);
    recordingFrameTimer->start(frameIntervalMs);
}

void Capture::stopRecording()
{
    if (!m_isRecording) return;

    recordTimer->stop();
    recordingFrameTimer->stop();
    m_isRecording = false;

    if (!m_recordedFrames.isEmpty()) {
        emit videoRecorded(m_recordedFrames);
    }
    emit showFinalOutputPage();
    ui->capture->setEnabled(true);
}

void Capture::performImageCapture()
{
    cv::Mat frameToCapture;
    if (cap.read(frameToCapture)){
        if(frameToCapture.empty()) return;
        cv::flip(frameToCapture, frameToCapture, 1);
        QImage capturedImageQ = cvMatToQImage(frameToCapture);
        if(!capturedImageQ.isNull()){
            m_capturedImage = QPixmap::fromImage(capturedImageQ);
            emit imageCaptured(m_capturedImage);
        }
    }
    emit showFinalOutputPage();
}

QImage Capture::cvMatToQImage(const cv::Mat &mat)
{
    switch (mat.type()) {
    case CV_8UC4: {
        cv::Mat rgb;
        cv::cvtColor(mat, rgb, cv::COLOR_BGRA2RGB);
        return QImage(rgb.data, rgb.cols, rgb.rows, rgb.step, QImage::Format_RGB888);
    }
    case CV_8UC3: {
        QImage image(mat.data, mat.cols, mat.rows, mat.step, QImage::Format_RGB888);
        return image.rgbSwapped();
    }
    case CV_8UC1: {
        static QVector<QRgb> sColorTable;
        if (sColorTable.isEmpty())
            for (int i = 0; i < 256; ++i)
                sColorTable.push_back(qRgb(i, i, i));
        QImage image(mat.data, mat.cols, mat.rows, mat.step, QImage::Format_Indexed8);
        image.setColorTable(sColorTable);
        return image;
    }
    default:
        return QImage();
    }
}

void Capture::on_verticalSlider_valueChanged(int value)
{
    int tickInterval = ui->verticalSlider->tickInterval();
    if (tickInterval == 0) return;
    int snappedValue = qRound((double)value / tickInterval) * tickInterval;
    snappedValue = qBound(ui->verticalSlider->minimum(), snappedValue, ui->verticalSlider->maximum());
    if (value != snappedValue) {
        ui->verticalSlider->setValue(snappedValue);
    }
}<|MERGE_RESOLUTION|>--- conflicted
+++ resolved
@@ -11,12 +11,9 @@
 #include <QVBoxLayout> // Still needed for countdownLabel positioning, but not for main layout
 #include <QGridLayout> // New: For main layout
 #include <opencv2/opencv.hpp>
-<<<<<<< HEAD
-//test
-=======
+
 // Removed: #include <QPainter> // No longer needed for debugging borders
 
->>>>>>> 22fe960f
 Capture::Capture(QWidget *parent)
     : QWidget(parent)
     , ui(new Ui::Capture)
@@ -363,39 +360,7 @@
     }
 
     cv::Mat frame;
-<<<<<<< HEAD
-    if (cap.read(frame)) {
-        if (frame.empty()) return;
-        cv::flip(frame, frame, 1);
-        if (frame.empty()) {
-            qWarning() << "Read empty frame from camera!";
-            return;
-        }
-
-        // cv::flip(frame, frame, 1);
-
-        QImage image = cvMatToQImage(frame);
-        if (!image.isNull()) {
-            QPixmap pixmap = QPixmap::fromImage(image);
-
-            // FORCE the pixmap to fill the EXACT size of the widget
-            QSize widgetSize = this->size(); // Use main widget size, not videoLabel size
-            QPixmap scaledPixmap = pixmap.scaled(
-                widgetSize,
-                Qt::KeepAspectRatioByExpanding,
-                Qt::SmoothTransformation
-                );
-
-            // If the scaled pixmap is larger than the widget, crop it
-            if (scaledPixmap.size() != widgetSize) {
-                int x = (scaledPixmap.width() - widgetSize.width()) / 2;
-                int y = (scaledPixmap.height() - widgetSize.height()) / 2;
-                scaledPixmap = scaledPixmap.copy(x, y, widgetSize.width(), widgetSize.height());
-            }
-
-            ui->videoLabel->setPixmap(scaledPixmap);
-        }
-=======
+
     if (!cap.read(frame) || frame.empty()) {
         // Restart loopTimer even if frame read fails, to prevent it from running indefinitely
         // before the next successful read.
@@ -448,7 +413,6 @@
         frameCount = 0;
         totalTime = 0;
         frameTimer.start(); // Restart frameTimer for the next 60-frame measurement
->>>>>>> 22fe960f
     }
 
     isProcessingFrame = false; // ✅ Mark frame processing as complete
