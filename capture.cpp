--- conflicted
+++ resolved
@@ -14,23 +14,13 @@
 #include <QPropertyAnimation>
 #include <QResizeEvent>
 #include <QStackedLayout>
-<<<<<<< HEAD
-#include <QPainter>
-#include <opencv2/opencv.hpp>
-#include <opencv2/imgproc.hpp>
-
-Capture::Capture(QWidget *parent, Foreground *fg, Camera *existingCameraWorker, QThread *existingCameraThread)
-
-=======
 #include <QThread>
 #include <QTimer>
 #include <QVBoxLayout>
-
-Capture::Capture(QWidget *parent,
-                 Foreground *fg,
-                 Camera *existingCameraWorker,
-                 QThread *existingCameraThread)
->>>>>>> e717c03c
+#include <opencv2/opencv.hpp>
+#include <opencv2/imgproc.hpp>
+
+Capture::Capture(QWidget *parent,Foreground *fg,Camera *existingCameraWorker,QThread *existingCameraThread)
     : QWidget(parent)
     , ui(new Ui::Capture)
     , foreground(fg)
@@ -200,7 +190,6 @@
 
 Capture::~Capture()
 {
-<<<<<<< HEAD
     // Stop and delete QTimers owned by Capture
     if (countdownTimer){ countdownTimer->stop(); delete countdownTimer; countdownTimer = nullptr; }
     if (recordTimer){ recordTimer->stop(); delete recordTimer; recordTimer = nullptr; }
@@ -245,32 +234,6 @@
     cameraThread = nullptr;
 
     delete ui; // Deletes the UI object and all its child widgets.
-=======
-    if (countdownTimer) {
-        countdownTimer->stop();
-        delete countdownTimer;
-        countdownTimer = nullptr;
-    }
-    if (recordTimer) {
-        recordTimer->stop();
-        delete recordTimer;
-        recordTimer = nullptr;
-    }
-    if (recordingFrameTimer) {
-        recordingFrameTimer->stop();
-        delete recordingFrameTimer;
-        recordingFrameTimer = nullptr;
-    }
-    if (overlayImageLabel) {
-        delete overlayImageLabel;
-        overlayImageLabel = nullptr;
-    }
-    if (loadingCameraLabel) {
-        delete loadingCameraLabel;
-        loadingCameraLabel = nullptr;
-    }
-    delete ui;
->>>>>>> e717c03c
 }
 
 void Capture::handleCameraOpened(bool success,
@@ -822,17 +785,12 @@
             QPixmap overlayPixmap(overlayPath);
             if (!overlayPixmap.isNull()) {
                 // Scale overlay to match camera image size
-<<<<<<< HEAD
+
                 QPixmap scaledOverlay = overlayPixmap.scaled(
                     compositedPixmap.size(),
                     Qt::KeepAspectRatioByExpanding,
                     Qt::SmoothTransformation
                     );
-=======
-                QPixmap scaledOverlay = overlayPixmap.scaled(compositedPixmap.size(),
-                                                             Qt::KeepAspectRatioByExpanding,
-                                                             Qt::SmoothTransformation);
->>>>>>> e717c03c
                 // Composite overlay onto camera image
                 QPainter painter(&compositedPixmap);
                 painter.setCompositionMode(QPainter::CompositionMode_SourceOver);
