--- conflicted
+++ resolved
@@ -432,8 +432,4 @@
         qWarning() << "cvMatToQImage - Mat type not handled: " << mat.type();
         return QImage();
     }
-<<<<<<< HEAD
-}
-=======
-}
->>>>>>> 152e56bb
+}