--- conflicted
+++ resolved
@@ -14,16 +14,9 @@
 #include <QPropertyAnimation>
 #include <QResizeEvent>
 #include <QStackedLayout>
-<<<<<<< HEAD
 #include <QThread>
 #include <QTimer>
 #include <QVBoxLayout>
-#include <opencv2/opencv.hpp>
-#include <opencv2/imgproc.hpp>
-=======
-#include <QPainter>
-
->>>>>>> 7e686093
 
 Capture::Capture(QWidget *parent,Foreground *fg,Camera *existingCameraWorker,QThread *existingCameraThread)
     : QWidget(parent)
@@ -177,15 +170,7 @@
 
     connect(ui->back, &QPushButton::clicked, this, &Capture::on_back_clicked);
     connect(ui->capture, &QPushButton::clicked, this, &Capture::on_capture_clicked);
-<<<<<<< HEAD
-    connect(ui->verticalSlider,
-            &QSlider::valueChanged,
-            this,
-            &Capture::on_verticalSlider_valueChanged);
-=======
-
     connect(ui->verticalSlider, &QSlider::valueChanged, this, &Capture::on_verticalSlider_valueChanged);
->>>>>>> 7e686093
 
 
 
@@ -302,12 +287,6 @@
 
     QPixmap pixmap = QPixmap::fromImage(image);
     QSize labelSize = ui->videoLabel->size();
-<<<<<<< HEAD
-    QPixmap scaledPixmap = pixmap.scaled(labelSize,
-                                         Qt::KeepAspectRatioByExpanding,
-                                         Qt::FastTransformation);
-
-=======
 
     // First scale to fit the label
     QPixmap scaledPixmap = pixmap.scaled(
@@ -332,7 +311,6 @@
     }
     // --- END FRAME SCALING ---
     
->>>>>>> 7e686093
     ui->videoLabel->setPixmap(scaledPixmap);
     ui->videoLabel->setAlignment(Qt::AlignCenter);
     ui->videoLabel->update(); // Request a repaint
@@ -756,17 +734,10 @@
         m_capturedImage = compositedPixmap;
         emit imageCaptured(m_capturedImage);
         qDebug() << "Image captured and composited with overlay.";
-    } else {
-<<<<<<< HEAD
-        qWarning() << "Failed to capture image: videoLabel pixmap is empty.";
-        QMessageBox::warning(this,
-                             "Capture Failed",
-                             "No camera feed available to capture an image.");
-=======
-        qWarning() << "Failed to capture image: original camera image is empty.";
-        QMessageBox::warning(this, "Capture Failed", "No camera feed available to capture an image.");
->>>>>>> 7e686093
-    }
+            } else {
+            qWarning() << "Failed to capture image: original camera image is empty.";
+            QMessageBox::warning(this, "Capture Failed", "No camera feed available to capture an image.");
+        }
     emit showFinalOutputPage();
 }
 
