#include "capture.h"
#include "ui_capture.h"
#include "iconhover.h"
#include <QVBoxLayout>

Capture::Capture(QWidget *parent)
    : QWidget(parent)
    , ui(new Ui::Capture)
{
    ui->setupUi(this);

    //Setting Up Back Icon
    ui->back->setIcon(QIcon(":/icons/Icons/normal.svg"));
    ui->back->setIconSize(QSize(100, 100));

    Iconhover *backButtonHover = new Iconhover(this); // 'this' as parent for memory management
    ui->back->installEventFilter(backButtonHover);

    // -- Camera integration starts here --
    // Check for available camera devices
    QList<QCameraDevice> devices = QMediaDevices::videoInputs();
    if (devices.isEmpty()) {
        qWarning() << "No camera found!";
        ui->videoFeedWidget->setStyleSheet("background-color: grey; color: white; border-radius: 10px;"); // Visual feedback
        return; // Exit if no camera is available
    }

    // Instantiate QCamera with the first available device
    camera = new QCamera(devices.first(), this);

    // Create the QVideoWidget for displaying the video
    videoOutput = new QVideoWidget(ui->videoFeedWidget);

    // Create a QMediaCaptureSession and set its camera and video output
    captureSession = new QMediaCaptureSession(this); // 'this' sets parent
    captureSession->setCamera(camera);
    captureSession->setVideoOutput(videoOutput);

    // Layout the QVideoWidget within its parent widget (ui->videoFeedWidget)
    QVBoxLayout *videoLayout = new QVBoxLayout(ui->videoFeedWidget);
    videoLayout->addWidget(videoOutput);
    videoLayout->setContentsMargins(0, 0, 0, 0); // Remove any margins around the video feed

    // Ensure the videoOutput resizes with its parent
    videoOutput->setSizePolicy(QSizePolicy::Expanding, QSizePolicy::Expanding);

    // Start the camera
    camera->start();

    qDebug() << "Camera started successfully!";

    // --- Webcam Integration Ends Here ---

}

Capture::~Capture()
{
    // Stop the camera before deleting
    if (camera && camera->isActive()) {
        camera->stop();
    }
    delete camera;
    delete videoOutput;
    delete ui;
}

void Capture::on_back_clicked()
{
<<<<<<< HEAD
    emit backtoPreviousPage();
}
=======
    emit backtoBackgroundPage();
}


void Capture::on_capture_clicked()
{
    emit showFinalOutputPage();
}
>>>>>>> b547d271
<|MERGE_RESOLUTION|>--- conflicted
+++ resolved
@@ -66,11 +66,7 @@
 
 void Capture::on_back_clicked()
 {
-<<<<<<< HEAD
     emit backtoPreviousPage();
-}
-=======
-    emit backtoBackgroundPage();
 }
 
 
@@ -78,4 +74,4 @@
 {
     emit showFinalOutputPage();
 }
->>>>>>> b547d271
+
