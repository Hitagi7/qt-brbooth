#include "tflite_deeplabv3.h"
#include <QDebug>
#include <QDir>
#include <QFileInfo>
#include <QCoreApplication>
#include <opencv2/imgproc.hpp>
#include <opencv2/highgui.hpp>
#include <opencv2/dnn.hpp> // For general DNN operations if needed, though not directly used for TFLite in fallback
#include <algorithm> // For std::max and std::min

TFLiteDeepLabv3::TFLiteDeepLabv3(QObject *parent)
    : QObject(parent)
    , m_modelLoaded(false)
    , m_inputWidth(513)
    , m_inputHeight(513)
    , m_confidenceThreshold(0.5f)
<<<<<<< HEAD
         , m_processingInterval(33) // ~30 FPS for better performance
=======
         , m_processingInterval(16) // ~60 FPS for better performance
>>>>>>> f31114ca
    , m_performanceMode(Balanced)
    , m_processingActive(false)
    , hasValidTracking(false)
    , trackerInitialized(false)
    , trackingFrames(0)
{
    m_processingTimer = new QTimer(this);
    m_processingTimer->setSingleShot(false);
    connect(m_processingTimer, &QTimer::timeout, this, &TFLiteDeepLabv3::processQueuedFrames);
    
    m_processingThread = new QThread(this);
    m_processingThread->setObjectName("SegmentationThread");
    
    initializeColorPalette();
    
    qDebug() << "TFLiteDeepLabv3 initialized (OpenCV fallback mode)";
}

TFLiteDeepLabv3::~TFLiteDeepLabv3()
{
    stopRealtimeProcessing();
    
    if (m_processingThread) {
        m_processingThread->quit();
        m_processingThread->wait();
    }
}

bool TFLiteDeepLabv3::initializeModel(const QString &modelPath)
{
    // Handle OpenCV fallback case
    if (modelPath == "opencv_fallback") {
        qDebug() << "Using OpenCV-based segmentation fallback";
        m_modelLoaded = true;
        emit modelLoaded(true);
        return true;
    }
    
    QFileInfo fileInfo(modelPath);
    if (!fileInfo.exists()) {
        qWarning() << "Model file not found:" << modelPath;
        emit processingError(QString("Model file not found: %1").arg(modelPath));
        emit modelLoaded(false);
        return false;
    }

    // For now, we'll use OpenCV-based segmentation as a fallback
    // since TensorFlow Lite compilation is problematic
    qDebug() << "Using OpenCV-based segmentation fallback";
    m_modelLoaded = true;
    emit modelLoaded(true);
    return true;
}

bool TFLiteDeepLabv3::loadModel(const QString &modelPath)
{
    return initializeModel(modelPath);
}

cv::Mat TFLiteDeepLabv3::segmentFrame(const cv::Mat &inputFrame)
{
    if (!m_modelLoaded) {
        qWarning() << "Model not loaded";
        return inputFrame.clone();
    }

    try {
        // Use OpenCV-based person segmentation as fallback
        cv::Mat segmentedFrame = performOpenCVSegmentation(inputFrame);
        return segmentedFrame;
        
    } catch (const std::exception& e) {
        qWarning() << "Exception during segmentation:" << e.what();
        return inputFrame.clone();
    }
}

cv::Mat TFLiteDeepLabv3::performOpenCVSegmentation(const cv::Mat &inputFrame)
{
    // Simplified and more effective person detection and segmentation
    cv::Mat frame = inputFrame.clone();
    
    // Initialize HOG person detector
    static cv::HOGDescriptor hog;
    static bool hogInitialized = false;
    if (!hogInitialized) {
        hog.setSVMDetector(cv::HOGDescriptor::getDefaultPeopleDetector());
        hogInitialized = true;
        qDebug() << "HOG person detector initialized";
    }
    
    // Initialize tracking variables
    static cv::Rect lastDetection;
    static bool hasValidTracking = false;
    static int trackingFrames = 0;
    static bool trackerInitialized = false;
    
    // Resize frame for BALANCED performance and accuracy
    cv::Mat resizedFrame;
    double scale = 0.6; // Reduced from 0.9 to 0.6 for better performance
    cv::resize(frame, resizedFrame, cv::Size(), scale, scale);
    
    // Apply histogram equalization for better contrast
    cv::Mat grayFrame;
    cv::cvtColor(resizedFrame, grayFrame, cv::COLOR_BGR2GRAY);
    cv::equalizeHist(grayFrame, grayFrame);
    
    // Detect people with HOG - BALANCED parameters for performance
    std::vector<cv::Rect> foundLocations;
    std::vector<double> weights;
    hog.detectMultiScale(grayFrame, foundLocations, weights, -0.1, cv::Size(4, 4), cv::Size(4, 4), 1.05, 2, false);
    
    // Debug output
    if (!foundLocations.empty()) {
        qDebug() << "HOG detected" << foundLocations.size() << "person(s) with confidences:" << weights;
    }
    
    // Find the best detection
    cv::Rect currentDetection;
    bool detectionSuccess = false;
    
    if (!foundLocations.empty()) {
        // Find the best detection (highest confidence and reasonable size)
        double bestConfidence = 0;
        size_t bestIndex = 0;
        
        for (size_t i = 0; i < foundLocations.size(); i++) {
            double confidence = weights[i];
            cv::Rect detection = foundLocations[i];
            
                    // Check if this detection is reasonable - BALANCED for performance
        if (confidence > 0.1 && detection.width > 15 && detection.height > 30) {
            if (confidence > bestConfidence) {
                bestConfidence = confidence;
                bestIndex = i;
            }
        }
        }
        
        if (bestConfidence > 0.1) {
            currentDetection = foundLocations[bestIndex];
            detectionSuccess = true;
            
            // Initialize tracking
            if (!trackerInitialized) {
                trackerInitialized = true;
                hasValidTracking = true;
                trackingFrames = 0;
                qDebug() << "New detection with confidence:" << bestConfidence;
            }
        }
    }
    
    // If no HOG detection, try to use last known position
    if (!detectionSuccess && hasValidTracking && trackingFrames < 15) {
        currentDetection = lastDetection;
        detectionSuccess = true;
        trackingFrames++;
        qDebug() << "Using last known position, frames:" << trackingFrames;
    }
    
    // Create person mask
    cv::Mat personMask = cv::Mat::zeros(resizedFrame.size(), CV_8UC1);
    
    if (detectionSuccess) {
        // Store for next frame
        lastDetection = currentDetection;
        trackingFrames = 0;
        
        // Expand detection to include full person
        cv::Rect expandedDetection = currentDetection;
        int expandX = static_cast<int>(currentDetection.width * 0.15);
        int expandY = static_cast<int>(currentDetection.height * 0.3);
        
        expandedDetection.x = std::max(0, expandedDetection.x - expandX);
        expandedDetection.y = std::max(0, expandedDetection.y - expandY);
        expandedDetection.width = std::min(resizedFrame.cols - expandedDetection.x, 
                                          expandedDetection.width + 2 * expandX);
        expandedDetection.height = std::min(resizedFrame.rows - expandedDetection.y, 
                                           expandedDetection.height + 2 * expandY);
        
        // Extract the region of interest with some padding
        cv::Mat roi = resizedFrame(expandedDetection);
        
        // Convert to grayscale for edge detection
        cv::Mat gray;
        cv::cvtColor(roi, gray, cv::COLOR_BGR2GRAY);
        
        // Apply Gaussian blur to reduce noise
        cv::GaussianBlur(gray, gray, cv::Size(3, 3), 0);
        
        // Multi-scale edge detection for better person boundary detection
        cv::Mat edges1, edges2, edges3, combinedEdges;
        
        // Detect edges at different scales
        cv::Canny(gray, edges1, 30, 100);
        cv::Canny(gray, edges2, 50, 150);
        cv::Canny(gray, edges3, 70, 200);
        
        // Combine edges from different scales
        cv::bitwise_or(edges1, edges2, combinedEdges);
        cv::bitwise_or(combinedEdges, edges3, combinedEdges);
        
        // Apply morphological operations to connect broken edges
        cv::Mat kernel = cv::getStructuringElement(cv::MORPH_ELLIPSE, cv::Size(3, 3));
        cv::morphologyEx(combinedEdges, combinedEdges, cv::MORPH_CLOSE, kernel);
        
        // Find contours in the edge image
        std::vector<std::vector<cv::Point>> edgeContours;
        cv::findContours(combinedEdges, edgeContours, cv::RETR_EXTERNAL, cv::CHAIN_APPROX_SIMPLE);
        
        // Create a mask for the person silhouette
        cv::Mat silhouetteMask = cv::Mat::zeros(roi.size(), CV_8UC1);
        
        // Filter and combine contours to form person silhouette
        std::vector<std::vector<cv::Point>> validContours;
        
        for (const auto& contour : edgeContours) {
            double area = cv::contourArea(contour);
            cv::Rect boundingRect = cv::boundingRect(contour);
            
            // More relaxed filtering criteria
            if (area > 100 && area < roi.rows * roi.cols * 0.9) {
                double aspectRatio = static_cast<double>(boundingRect.height) / boundingRect.width;
                
                // Accept a wider range of aspect ratios
                if (aspectRatio > 0.8 && aspectRatio < 5.0) {
                    // Check if contour is within the detection area
                    cv::Point2f roiCenter(roi.cols / 2.0, roi.rows / 2.0);
                    cv::Point2f contourCenter;
                    cv::Moments moments = cv::moments(contour);
                    if (moments.m00 != 0) {
                        contourCenter.x = moments.m10 / moments.m00;
                        contourCenter.y = moments.m01 / moments.m00;
                        
                        double distance = cv::norm(roiCenter - contourCenter);
                        double maxDistance = std::min(roi.cols, roi.rows) * 0.6; // More relaxed distance
                        
                        if (distance < maxDistance) {
                            validContours.push_back(contour);
                        }
                    }
                }
            }
        }
        
        if (!validContours.empty()) {
            // Sort contours by area (largest first)
            std::sort(validContours.begin(), validContours.end(), 
                     [](const std::vector<cv::Point>& a, const std::vector<cv::Point>& b) {
                         return cv::contourArea(a) > cv::contourArea(b);
                     });
            
            // Draw all valid contours to create a complete silhouette
            for (size_t i = 0; i < std::min(validContours.size(), size_t(3)); i++) {
                cv::drawContours(silhouetteMask, validContours, static_cast<int>(i), cv::Scalar(255), -1);
            }
            
            // Apply morphological operations to fill gaps and smooth the silhouette
            cv::Mat closeKernel = cv::getStructuringElement(cv::MORPH_ELLIPSE, cv::Size(5, 5));
            cv::morphologyEx(silhouetteMask, silhouetteMask, cv::MORPH_CLOSE, closeKernel);
            
            // Fill any remaining holes
            cv::Mat floodFillMask = cv::Mat::zeros(silhouetteMask.rows + 2, silhouetteMask.cols + 2, CV_8UC1);
            silhouetteMask.copyTo(floodFillMask(cv::Rect(1, 1, silhouetteMask.cols, silhouetteMask.rows)));
            cv::floodFill(floodFillMask, cv::Point(0, 0), cv::Scalar(255));
            cv::Mat floodFillMaskInverted;
            cv::bitwise_not(floodFillMask, floodFillMaskInverted);
            silhouetteMask = silhouetteMask | floodFillMaskInverted(cv::Rect(1, 1, silhouetteMask.cols, silhouetteMask.rows));
            
            // Apply final smoothing
            cv::Mat smoothKernel = cv::getStructuringElement(cv::MORPH_ELLIPSE, cv::Size(3, 3));
            cv::morphologyEx(silhouetteMask, silhouetteMask, cv::MORPH_OPEN, smoothKernel);
            
        } else {
            // If no valid contours found, create a more sophisticated fallback
            // Use the original detection rectangle but make it more person-shaped
            
            // Create a mask based on the detection area
            cv::rectangle(silhouetteMask, cv::Rect(0, 0, roi.cols, roi.rows), cv::Scalar(255), -1);
            
            // Apply gradient mask to make it more person-shaped
            cv::Mat gradientMask = cv::Mat::zeros(roi.size(), CV_8UC1);
            for (int y = 0; y < roi.rows; y++) {
                for (int x = 0; x < roi.cols; x++) {
                    // Create a more person-like shape (narrower at top, wider at bottom)
                    double centerX = roi.cols / 2.0;
                    double centerY = roi.rows / 2.0;
                    double distanceFromCenter = std::abs(x - centerX);
                    double maxWidth = roi.cols * 0.4 * (1.0 + (y - centerY) / centerY);
                    
                    if (distanceFromCenter < maxWidth) {
                        gradientMask.at<uchar>(y, x) = 255;
                    }
                }
            }
            
            // Combine with the rectangle mask
            cv::bitwise_and(silhouetteMask, gradientMask, silhouetteMask);
        }
        
        // Copy the silhouette to the main mask
        cv::Mat roiMask = personMask(expandedDetection);
        silhouetteMask.copyTo(roiMask);
        
        // Apply final smoothing to the complete mask
        cv::Mat finalKernel = cv::getStructuringElement(cv::MORPH_ELLIPSE, cv::Size(5, 5));
        cv::morphologyEx(personMask, personMask, cv::MORPH_CLOSE, finalKernel);
        cv::morphologyEx(personMask, personMask, cv::MORPH_OPEN, finalKernel);
        
    } else {
        // Reset tracking if no detection for too long
        if (trackingFrames > 10) {
            hasValidTracking = false;
            trackerInitialized = false;
            qDebug() << "Tracking lost, resetting";
        }
    }
    
    // Resize back to original size
    cv::Mat fullSizeMask;
    cv::resize(personMask, fullSizeMask, frame.size(), 0, 0, cv::INTER_LINEAR);
    
    // Create segmentation visualization
    cv::Mat blendedFrame = frame.clone();
    
    // Create masks for person and background
    cv::Mat personMaskFinal = fullSizeMask.clone();
    cv::Mat backgroundMask;
    cv::bitwise_not(personMaskFinal, backgroundMask);
    
    // Apply background darkening
    cv::Mat darkenedBackground;
    cv::addWeighted(frame, 0.1, cv::Mat::zeros(frame.size(), CV_8UC3), 0.9, 0, darkenedBackground);
    darkenedBackground.copyTo(blendedFrame, backgroundMask);
    
    // Add green outline to person
    cv::Mat outline;
    cv::Canny(personMaskFinal, outline, 30, 100);
    cv::cvtColor(outline, outline, cv::COLOR_GRAY2BGR);
    outline.setTo(cv::Scalar(0, 255, 0), outline);
    cv::addWeighted(blendedFrame, 1.0, outline, 0.8, 0, blendedFrame);
    
    return blendedFrame;
}

cv::Mat TFLiteDeepLabv3::preprocessFrame(const cv::Mat &inputFrame)
{
    cv::Mat resizedFrame;
    cv::resize(inputFrame, resizedFrame, cv::Size(m_inputWidth, m_inputHeight));
    
    // Convert BGR to RGB
    cv::Mat rgbFrame;
    cv::cvtColor(resizedFrame, rgbFrame, cv::COLOR_BGR2RGB);
    
    // Normalize to [0, 1] and convert to float
    cv::Mat floatFrame;
    rgbFrame.convertTo(floatFrame, CV_32F, 1.0/255.0);
    
    // Reshape to match model input format (1, height, width, 3)
    cv::Mat reshapedFrame = floatFrame.reshape(1, 1);
    
    return reshapedFrame;
}

cv::Mat TFLiteDeepLabv3::postprocessSegmentation(const cv::Mat &inputFrame, const std::vector<float> &output)
{
    // This method is not used in the OpenCV fallback mode
    Q_UNUSED(output)
    return inputFrame.clone();
}

void TFLiteDeepLabv3::startRealtimeProcessing()
{
    if (!m_modelLoaded) {
        qWarning() << "Cannot start processing: model not loaded";
        return;
    }
    
    m_processingActive = true;
    m_processingTimer->start(m_processingInterval);
    qDebug() << "Started real-time segmentation processing (OpenCV mode)";
}

void TFLiteDeepLabv3::stopRealtimeProcessing()
{
    m_processingActive = false;
    m_processingTimer->stop();
    
    // Clear frame queue
    QMutexLocker locker(&m_frameMutex);
    m_frameQueue.clear();
    
    qDebug() << "Stopped real-time segmentation processing";
}

void TFLiteDeepLabv3::setInputSize(int width, int height)
{
    m_inputWidth = width;
    m_inputHeight = height;
}

void TFLiteDeepLabv3::setConfidenceThreshold(float threshold)
{
    m_confidenceThreshold = threshold;
}

void TFLiteDeepLabv3::setProcessingInterval(int msec)
{
    m_processingInterval = msec;
    if (m_processingTimer->isActive()) {
        m_processingTimer->setInterval(m_processingInterval);
    }
}

void TFLiteDeepLabv3::setPerformanceMode(PerformanceMode mode)
{
    m_performanceMode = mode;
    
    // Adjust processing parameters based on performance mode
    switch (mode) {
        case HighQuality:
            m_processingInterval = 50; // 20 FPS
            m_confidenceThreshold = 0.7f;
            break;
                 case Balanced:
             m_processingInterval = 16; // 60 FPS
             m_confidenceThreshold = 0.5f;
             break;
        case HighSpeed:
            m_processingInterval = 16; // 60 FPS
            m_confidenceThreshold = 0.3f;
            break;
                 case Adaptive:
             // Will be adjusted dynamically based on performance
             m_processingInterval = 16;
             m_confidenceThreshold = 0.5f;
             break;
    }
    
    // Update timer interval if active
    if (m_processingTimer->isActive()) {
        m_processingTimer->setInterval(m_processingInterval);
    }
}

void TFLiteDeepLabv3::processFrame(const QImage &frame)
{
    cv::Mat cvFrame = qImageToCvMat(frame);
    processFrame(cvFrame);
}

void TFLiteDeepLabv3::processFrame(const cv::Mat &frame)
{
    if (!m_processingActive) {
        return;
    }
    
    QMutexLocker locker(&m_frameMutex);
    
    // Keep only the latest frame to avoid queue buildup
        m_frameQueue.clear();
    m_frameQueue.enqueue(frame.clone());
    
    m_frameCondition.wakeOne();
}

void TFLiteDeepLabv3::processQueuedFrames()
{
    QMutexLocker locker(&m_frameMutex);
    
    if (m_frameQueue.isEmpty()) {
        return;
    }
    
    cv::Mat frame = m_frameQueue.dequeue();
    locker.unlock();
    
    // Process the frame
    cv::Mat segmentedFrame = segmentFrame(frame);
    
    // Convert to QImage and emit signal
    QImage resultImage = cvMatToQImage(segmentedFrame);
    emit segmentationResultReady(resultImage);
}

QImage TFLiteDeepLabv3::cvMatToQImage(const cv::Mat &mat)
{
    switch (mat.type()) {
    case CV_8UC3: {
        QImage img(mat.data, mat.cols, mat.rows, mat.step, QImage::Format_RGB888);
        return img.rgbSwapped();
    }
    case CV_8UC4: {
        QImage img(mat.data, mat.cols, mat.rows, mat.step, QImage::Format_ARGB32);
        return img;
    }
    default:
        qWarning() << "Unsupported image format for conversion";
        return QImage();
    }
}

cv::Mat TFLiteDeepLabv3::qImageToCvMat(const QImage &image)
{
    switch (image.format()) {
    case QImage::Format_RGB32:
    case QImage::Format_ARGB32:
    case QImage::Format_ARGB32_Premultiplied: {
        cv::Mat mat(image.height(), image.width(), CV_8UC4, (void*)image.bits(), image.bytesPerLine());
        cv::Mat mat2;
        cv::cvtColor(mat, mat2, cv::COLOR_BGRA2BGR);
        return mat2;
    }
    case QImage::Format_RGB888: {
        cv::Mat mat(image.height(), image.width(), CV_8UC3, (void*)image.bits(), image.bytesPerLine());
        cv::Mat mat2;
        cv::cvtColor(mat, mat2, cv::COLOR_RGB2BGR);
        return mat2;
    }
    default:
        qWarning() << "Unsupported QImage format for conversion";
        return cv::Mat();
    }
}

void TFLiteDeepLabv3::initializeColorPalette()
{
    // Initialize color palette for segmentation visualization
    // These colors correspond to different segmentation classes
    m_colorPalette = {
        cv::Vec3b(0, 0, 0),        // Background - Black
        cv::Vec3b(128, 0, 0),      // Person - Dark Red
        cv::Vec3b(0, 128, 0),      // Animal - Green
        cv::Vec3b(128, 128, 0),    // Vehicle - Olive
        cv::Vec3b(0, 0, 128),      // Object - Navy
        cv::Vec3b(128, 0, 128),    // Building - Purple
        cv::Vec3b(0, 128, 128),    // Nature - Teal
        cv::Vec3b(128, 128, 128),  // Other - Gray
        cv::Vec3b(64, 0, 0),       // Additional classes...
        cv::Vec3b(192, 0, 0),
        cv::Vec3b(64, 128, 0),
        cv::Vec3b(192, 128, 0),
        cv::Vec3b(64, 0, 128),
        cv::Vec3b(192, 0, 128),
        cv::Vec3b(64, 128, 128),
        cv::Vec3b(192, 128, 128),
        cv::Vec3b(0, 64, 0),
        cv::Vec3b(128, 64, 0),
        cv::Vec3b(0, 192, 0),
        cv::Vec3b(128, 192, 0)
    };
}

// SegmentationThread implementation
SegmentationThread::SegmentationThread(TFLiteDeepLabv3 *processor, QObject *parent)
    : QThread(parent)
    , m_processor(processor)
    , m_running(false)
{
}

void SegmentationThread::run()
{
    m_running = true;
    
    while (m_running) {
        // Process frames in the background
        QThread::msleep(10); // Small delay to prevent busy waiting
    }
}

void SegmentationThread::stop()
{
    m_running = false;
} <|MERGE_RESOLUTION|>--- conflicted
+++ resolved
@@ -14,11 +14,7 @@
     , m_inputWidth(513)
     , m_inputHeight(513)
     , m_confidenceThreshold(0.5f)
-<<<<<<< HEAD
-         , m_processingInterval(33) // ~30 FPS for better performance
-=======
-         , m_processingInterval(16) // ~60 FPS for better performance
->>>>>>> f31114ca
+    , m_processingInterval(33) // ~30 FPS for better performance
     , m_performanceMode(Balanced)
     , m_processingActive(false)
     , hasValidTracking(false)
