--- conflicted
+++ resolved
@@ -109,12 +109,9 @@
     void onTFLiteModelLoaded(bool success);
     void updateDebugDisplay();
     void onSegmentationFinished();
-<<<<<<< HEAD
     
     // Hand Detection Slots
     void onHandDetectionFinished();
-=======
->>>>>>> f31114ca
 
 private:
     Ui::Capture *ui;
@@ -209,7 +206,6 @@
     QPixmap m_cachedPixmap;
     static cv::Mat processFrameAsync(const cv::Mat &frame, TFLiteDeepLabv3 *segmentation);
 
-<<<<<<< HEAD
     // Hand Detection Members
     AdvancedHandDetector *m_handDetector;
     bool m_showHandDetection;
@@ -219,9 +215,6 @@
     double m_lastHandDetectionTime;
     int m_handDetectionFPS;
     HandTrackerMP m_handTracker; // MediaPipe-like motion+ROI tracker
-
-=======
->>>>>>> f31114ca
 signals:
     void backtoPreviousPage();
     void imageCaptured(const QPixmap &image);
