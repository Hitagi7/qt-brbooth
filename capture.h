--- conflicted
+++ resolved
@@ -72,8 +72,7 @@
     int countdownValue; //current value of the countdown
 
     CaptureMode m_currentCaptureMode; //stores current mode of operation for Capture page
-<<<<<<< HEAD
-=======
+
 
     bool m_cameraFullyReady;
 
@@ -85,7 +84,6 @@
     int m_recordedSeconds;
 
 
->>>>>>> 152e56bb
 };
 
 #endif // CAPTURE_H