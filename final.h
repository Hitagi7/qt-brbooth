--- conflicted
+++ resolved
@@ -2,14 +2,12 @@
 #define FINAL_H
 
 #include <QWidget>
-<<<<<<< HEAD
 #include <QLabel> // Make sure QLabel is included
-=======
 #include <QPixmap>
 #include <QLabel>
 #include <QList>
 #include <QTimer>
->>>>>>> 152e56bb
+
 
 QT_BEGIN_NAMESPACE
 namespace Ui { class Final; }
@@ -32,25 +30,18 @@
 
 private slots:
     void on_back_clicked();
-<<<<<<< HEAD
     void on_save_clicked(); // This slot will handle saving the image
 
 private:
     Ui::Final *ui;
     QLabel *imageDisplayLabel; // Declare imageDisplayLabel as a member
-=======
     void playNextFrame();
-
-private:
-    Ui::Final *ui;
-    QLabel *imageDisplayLabel;
 
     //Video PLayback
     QList<QPixmap> m_videoFrames; //Stores the frames
     QTimer *videoPlaybackTimer; //Timer to advance frames
     int m_currentFrameIndex; //Current frame being displayed
 
->>>>>>> 152e56bb
 };
 
 #endif // FINAL_H