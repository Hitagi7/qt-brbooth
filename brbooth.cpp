--- conflicted
+++ resolved
@@ -20,19 +20,18 @@
     qDebug() << "OpenCV Version: " << CV_VERSION;
     ui->setupUi(this);
     setCentralWidget(ui->stackedWidget);
-<<<<<<< HEAD
 
     this->setStyleSheet("QMainWindow#BRBooth {"
                         "   background-color: white);"
                         "   background-repeat: no-repeat;"
-                        "   background-position: center;"
-=======
+                        "   background-position: center;");
+
     qDebug() << "OpenCV Version: " << CV_VERSION;
     this->setStyleSheet("QMainWindow#BRBooth {"
                         "    background-color: white;"
                         "    background-repeat: no-repeat;"
                         "    background-position: center;"
->>>>>>> 9cfc15e0
+
                         "}");
 
     // ================== CAMERA THREADING SETUP ==================
