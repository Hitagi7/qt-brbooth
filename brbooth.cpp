--- conflicted
+++ resolved
@@ -4,6 +4,7 @@
 #include "dynamic.h"
 #include "background.h"
 #include "capture.h"
+#include "final.h"
 
 // Boilerplate
 BRBooth::BRBooth(QWidget *parent)
@@ -71,7 +72,6 @@
 
     // Capture page back button logic
     if (capturePage) {
-<<<<<<< HEAD
         // Connect the back signal to a lambda that checks previousPageIndex
         connect(capturePage, &Capture::backtoPreviousPage, this, [this](){
             if (previousPageIndex == backgroundPageIndex) {
@@ -80,81 +80,74 @@
                 showDynamicPage();
             }
         });
-=======
-        connect(capturePage, &Capture::backtoBackgroundPage, this, &BRBooth::showBackgroundPage);
         connect(capturePage, &Capture::showFinalOutputPage, this, &BRBooth::showFinalOutputPage);
     }
 
-    //Final Output Page
-    if(finalOutputPage){
-        connect(finalOutputPage, &Final::backToCapturePage, this, &BRBooth::showCapturePage);
->>>>>>> b547d271
+        //Final Output Page
+        if(finalOutputPage){
+            connect(finalOutputPage, &Final::backToCapturePage, this, &BRBooth::showCapturePage);
+        }
+
+        // Resets static foreground page everytime its loaded
+        connect(ui->stackedWidget, &QStackedWidget::currentChanged, this, [this](int index){
+            if (index == foregroundPageIndex) {
+                foregroundPage->resetPage();
+            }
+            if (index == backgroundPageIndex) {
+                backgroundPage->resetPage();
+            }
+            if (index == dynamicPageIndex) {
+                dynamicPage->resetPage();
+            }
+        });
     }
 
-    // Resets static foreground page everytime its loaded
-    connect(ui->stackedWidget, &QStackedWidget::currentChanged, this, [this](int index){
-        if (index == foregroundPageIndex) {
-            foregroundPage->resetPage();
-        }
-        if (index == backgroundPageIndex) {
-            backgroundPage->resetPage();
-        }
-        if (index == dynamicPageIndex) {
-            dynamicPage->resetPage();
-        }
-    });
-}
+    BRBooth::~BRBooth()
+    {
+        delete ui;
+    }
 
-BRBooth::~BRBooth()
-{
-    delete ui;
-}
+    void BRBooth::showLandingPage()
+    {
+        ui->stackedWidget->setCurrentIndex(landingPageIndex);
+    }
 
-void BRBooth::showLandingPage()
-{
-    ui->stackedWidget->setCurrentIndex(landingPageIndex);
-}
+    void BRBooth::showForegroundPage()
+    {
+        ui->stackedWidget->setCurrentIndex(foregroundPageIndex);
+    }
 
-void BRBooth::showForegroundPage()
-{
-    ui->stackedWidget->setCurrentIndex(foregroundPageIndex);
-}
+    void BRBooth::showDynamicPage()
+    {
+        ui->stackedWidget->setCurrentIndex(dynamicPageIndex);
+    }
 
-void BRBooth::showDynamicPage()
-{
-    ui->stackedWidget->setCurrentIndex(dynamicPageIndex);
-}
+    void BRBooth::showBackgroundPage()
+    {
+        ui->stackedWidget->setCurrentIndex(backgroundPageIndex);
+    }
 
-void BRBooth::showBackgroundPage()
-{
-    ui->stackedWidget->setCurrentIndex(backgroundPageIndex);
-}
+    void BRBooth::showCapturePage()
+    {
+        ui->stackedWidget->setCurrentIndex(capturePageIndex);
+    }
 
-void BRBooth::showCapturePage()
-{
-    ui->stackedWidget->setCurrentIndex(capturePageIndex);
-}
+    void BRBooth::showFinalOutputPage()
+    {
+        ui->stackedWidget->setCurrentIndex(finalOutputPageIndex);
+    }
 
-void BRBooth::showFinalOutputPage()
-{
-    ui->stackedWidget->setCurrentIndex(finalOutputPageIndex);
-}
+    void BRBooth::on_staticButton_clicked()
+    {
+        showForegroundPage();
+    }
 
-void BRBooth::on_staticButton_clicked()
-{
-    showForegroundPage();
-}
+    void BRBooth::on_dynamicButton_clicked()
+    {
+        showDynamicPage();
+    }
 
-void BRBooth::on_dynamicButton_clicked()
-{
-<<<<<<< HEAD
-    showDynamicPage();
-=======
-    showdynamicPage();
-}
-
-void BRBooth::on_capture_clicked()
-{
-    showFinalOutputPage();
->>>>>>> b547d271
-}+    void BRBooth::on_capture_clicked()
+    {
+        showFinalOutputPage();
+    }