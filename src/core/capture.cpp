/*
 * Capture.cpp - Enhanced Person Detection with GPU Acceleration
 * 
 * OPTIMIZATIONS APPLIED:
 * 1. Fixed CUDA HOG stride alignment (win_stride must be divisible by block_stride)
 * 2. Optimized resize dimensions (0.6x scale for better accuracy vs performance)
 * 3. Improved HOG parameters for better detection sensitivity
 * 4. Added robust fallback from CUDA to CPU when errors occur
 * 5. Enhanced detection logging for debugging
 * 6. Enabled person detection by default for immediate testing
 * 
 * GPU Priority: CUDA (NVIDIA) > OpenCL (AMD) > CPU (fallback)
 * Target: 30 FPS with accurate people detection
 */

#include "core/capture.h"
#include "core/camera.h"
#include "ui/foreground.h"
#include "ui_capture.h"
#include "algorithms/hand_detection/hand_detector.h"
#include <QDebug>
#include <QImage>
#include <QPixmap>
#include <QTimer>
#include <QPropertyAnimation>
#include <QFont>
#include <QResizeEvent>
#include <QElapsedTimer>
#include <QVBoxLayout>
#include <QGridLayout>
#include <QPainter>
#include <QKeyEvent>
#include <QApplication>
#include <QPushButton>
#include <QMessageBox>
#include <QDateTime>
#include <QStackedLayout>
#include <QThread>
#include <QFileInfo>
#include <opencv2/opencv.hpp>
#include <opencv2/objdetect.hpp>
#include <opencv2/video.hpp>
#include <opencv2/core/ocl.hpp>
#include <opencv2/cudaimgproc.hpp>
#include <opencv2/cudawarping.hpp>
#include <opencv2/cudaobjdetect.hpp>
#include <opencv2/cudabgsegm.hpp> // Added for cv::cuda::BackgroundSubtractorMOG2
#include <opencv2/cudafilters.hpp> // Added for CUDA filter functions
#include <opencv2/cudaarithm.hpp> // Added for CUDA arithmetic operations (inRange, bitwise_or)
#include <QtConcurrent/QtConcurrent>
#include <QMutexLocker>
#include <chrono>

Capture::Capture(QWidget *parent, Foreground *fg, Camera *existingCameraWorker, QThread *existingCameraThread)
    : QWidget(parent)
    , ui(new Ui::Capture)
    , foreground(fg)
    , cameraThread(existingCameraThread)
    , cameraWorker(existingCameraWorker)
    , countdownTimer(nullptr)
    , countdownLabel(nullptr)
    , countdownValue(0)
    , m_currentCaptureMode(ImageCaptureMode)
    , m_isRecording(false)
    , recordTimer(nullptr)
    , recordingFrameTimer(nullptr)
    , m_targetRecordingFPS(60)
    , m_actualCameraFPS(30.0)  // Default to 30 FPS
    , m_currentVideoTemplate("Default", 5)
    , m_recordedSeconds(0)
    , m_recordedFrames()
    , m_capturedImage()
    , stackedLayout(nullptr)
    , loadingCameraLabel(nullptr)
    , videoLabelFPS(nullptr)
    , loopTimer()
    , totalTime(0)
    , frameCount(0)
    , frameTimer()
    , overlayImageLabel(nullptr)
    , m_personScaleFactor(1.0) // Initialize to 1.0 (normal size) - matches slider at 0
<<<<<<< HEAD
    , m_tfliteSegmentation(nullptr)
    , m_segmentationWidget(nullptr)
    , m_showSegmentation(true)
    , m_segmentationConfidenceThreshold(0.5)
=======
    // Unified Person Detection and Segmentation
    , m_displayMode(SegmentationMode)  // Start with segmentation mode by default
    , m_personDetectionFPS(0)
    , m_lastPersonDetectionTime(0.0)
>>>>>>> e60f2997
    , m_currentFrame()
    , m_lastSegmentedFrame()
    , m_personDetectionMutex()
    , m_personDetectionTimer()
    , m_hogDetector()
    , m_hogDetectorDaimler(cv::Size(48, 96), cv::Size(16, 16), cv::Size(8, 8), cv::Size(8, 8), 9)
    , m_bgSubtractor()
    , m_useGPU(false)
    , m_useCUDA(false)
    , m_gpuUtilized(false)
    , m_cudaUtilized(false)
    , m_personDetectionWatcher(nullptr)
    , m_lastDetections()
    // , m_tfliteModelLoaded(false)
    , debugWidget(nullptr)
    , debugLabel(nullptr)
    , fpsLabel(nullptr)
    , gpuStatusLabel(nullptr)
    , cudaStatusLabel(nullptr)
    , personDetectionLabel(nullptr)
    , personDetectionButton(nullptr)
    , personSegmentationLabel(nullptr)
    , personSegmentationButton(nullptr)
    , handDetectionLabel(nullptr)
    , handDetectionButton(nullptr)
    , debugUpdateTimer(nullptr)
    , m_currentFPS(0)
<<<<<<< HEAD
    , m_segmentationWatcher(nullptr)
    , m_processingAsync(false)
    , m_asyncMutex()
    , m_lastProcessedFrame()
    , m_handDetector(new HandDetector())
    , m_showHandDetection(true)
    , m_handDetectionMutex()
    , m_handDetectionTimer()
    , m_lastHandDetectionTime(0.0)
    , m_handDetectionFPS(0)
    , m_handDetectionEnabled(false)
=======
    // Temporarily disabled async processing and hand detection members
    // , m_segmentationWatcher(nullptr)
    // , m_processingAsync(false)
    // , m_asyncMutex()
    // , m_lastProcessedFrame()
    // , m_handDetector(new AdvancedHandDetector())
    // , m_showHandDetection(true)
    // , m_handDetectionMutex()
    // , m_handDetectionTimer()
    // , m_lastHandDetectionTime(0.0)
    // , m_handDetectionFPS(0)
    // , m_handDetectionEnabled(false)
>>>>>>> e60f2997
    , m_cachedPixmap(640, 480)
{
    ui->setupUi(this);

    setContentsMargins(0, 0, 0, 0);
    
    // Enable keyboard focus for this widget
    setFocusPolicy(Qt::StrongFocus);
    setFocus();

    // Setup Debug Display
    setupDebugDisplay();
    
    // Update button states
    updatePersonDetectionButton();
    // updateHandDetectionButton();
    
    // Ensure video label fills the entire window
    if (ui->videoLabel) {
        ui->videoLabel->setMinimumSize(this->size());
        ui->videoLabel->setSizePolicy(QSizePolicy::Expanding, QSizePolicy::Expanding);
    }

    // Foreground Overlay Setup
    overlayImageLabel = new QLabel(ui->overlayWidget);
    QString selectedOverlay;
    if (foreground) {
        selectedOverlay = foreground->getSelectedForeground();
    } else {
        qWarning() << "Error: foreground is nullptr!";
    }
    qDebug() << "Selected overlay path:" << selectedOverlay;
    overlayImageLabel->setAttribute(Qt::WA_TranslucentBackground);
    overlayImageLabel->setStyleSheet("background: transparent;");
    overlayImageLabel->setScaledContents(true);
    overlayImageLabel->resize(this->size());
    overlayImageLabel->hide();

    // Initialize status overlay
    statusOverlay = new QLabel(this);
    statusOverlay->setAlignment(Qt::AlignCenter);
    QFont statusFont = statusOverlay->font();
    statusFont.setPointSize(24);
    statusFont.setBold(true);
    statusOverlay->setFont(statusFont);
    statusOverlay->setStyleSheet(
        "color: #00ff00; "
        "background-color: rgba(0, 0, 0, 0.8); "
        "border-radius: 15px; "
        "padding: 20px 40px; "
        "border: 3px solid #00ff00; "
    );
    statusOverlay->hide();

    loadingCameraLabel = new QLabel("Loading Camera...", this);
    loadingCameraLabel->setAlignment(Qt::AlignCenter);
    QFont loadingFont = loadingCameraLabel->font();
    loadingFont.setPointSize(36);
    loadingFont.setBold(true);
    loadingCameraLabel->setFont(loadingFont);
    loadingCameraLabel->setStyleSheet(
        "color: white; "
        "background-color: rgba(0, 0, 0, 150); "
        "border-radius: 15px; "
        "padding: 10px 20px; "
    );
    loadingCameraLabel->setFixedSize(450, 120);
    loadingCameraLabel->show();

    ui->videoLabel->hide();

    connect(foreground, &Foreground::foregroundChanged, this, &Capture::updateForegroundOverlay);
    QPixmap overlayPixmap(selectedOverlay);
    overlayImageLabel->setPixmap(overlayPixmap);

    setupStackedLayoutHybrid();
    updateOverlayStyles();

    ui->videoLabel->resize(this->size());
    ui->overlayWidget->resize(this->size());
    if (overlayImageLabel) {
        overlayImageLabel->resize(this->size());
    }

    ui->videoLabel->setSizePolicy(QSizePolicy::Expanding, QSizePolicy::Expanding);
    ui->videoLabel->setMinimumSize(1, 1);
    ui->videoLabel->setMaximumSize(QWIDGETSIZE_MAX, QWIDGETSIZE_MAX);
    ui->videoLabel->setStyleSheet("background-color: black;");
    ui->videoLabel->setScaledContents(false);
    ui->videoLabel->setAlignment(Qt::AlignCenter);

    ui->overlayWidget->setSizePolicy(QSizePolicy::Expanding, QSizePolicy::Expanding);
    ui->overlayWidget->setMinimumSize(1, 1);
    ui->overlayWidget->setMaximumSize(QWIDGETSIZE_MAX, QWIDGETSIZE_MAX);
    ui->overlayWidget->setStyleSheet("background-color: transparent;");

    ui->verticalSlider->setMinimum(0);
    ui->verticalSlider->setMaximum(100);
    int tickStep = 10;
    ui->verticalSlider->setTickPosition(QSlider::TicksBothSides);
    ui->verticalSlider->setTickInterval(tickStep);
    ui->verticalSlider->setSingleStep(tickStep);
    ui->verticalSlider->setPageStep(tickStep);
    ui->verticalSlider->setValue(0);

    ui->back->setIcon(QIcon(":/icons/Icons/normal.svg"));
    ui->back->setIconSize(QSize(100, 100));
    ui->capture->setEnabled(false);

    if (cameraWorker) {
        connect(cameraWorker, &Camera::frameReady, this, &Capture::updateCameraFeed);
        connect(cameraWorker, &Camera::cameraOpened, this, &Capture::handleCameraOpened);
        connect(cameraWorker, &Camera::error, this, &Capture::handleCameraError);
    } else {
        qCritical() << "Capture: ERROR: cameraWorker is NULL! Camera features will not function.";
        loadingCameraLabel->hide();
        ui->videoLabel->show();
        ui->videoLabel->setStyleSheet("background-color: #333; color: white; border-radius: 10px;");
        ui->videoLabel->setText(
            "Camera worker not provided or is NULL.\nCannot initialize camera.");
        ui->videoLabel->setAlignment(Qt::AlignCenter);
    }

    // Initialize Enhanced Person Detection and Segmentation
    initializePersonDetection();
    
<<<<<<< HEAD
    // Initialize Hand Detection (disabled by default)
    initializeHandDetection();
    m_handDetectionEnabled = false;
    m_captureReady = false;  // Start with capture not ready
    // Initialize MediaPipe-like tracker
    // TODO: Initialize hand tracker when available

    // Run segmentation in a background thread so UI stays responsive
    m_segmentationThread = new QThread(this);
    // TODO: Implement segmentation when TFLite is available
    m_segmentationThread->start();

    // TODO: Connect segmentation widget signals when TFLite is available
    // TODO: Connect segmentation widget signals when TFLite is available
            // TODO: Connect segmentation widget signals when TFLite is available
=======
    // Temporarily disabled Hand Detection initialization
    // initializeHandDetection();
    // m_handDetectionEnabled = false;
    // Initialize MediaPipe-like tracker
    // m_handTracker.initialize(640, 480);

    // Temporarily disabled segmentation thread and connections
    // // Run segmentation in a background thread so UI stays responsive
    // m_segmentationThread = new QThread(this);
    // m_tfliteSegmentation->moveToThread(m_segmentationThread);
    // connect(m_segmentationThread, &QThread::started, m_tfliteSegmentation, &TFLiteDeepLabv3::startRealtimeProcessing);
    // connect(m_segmentationThread, &QThread::finished, m_tfliteSegmentation, &TFLiteDeepLabv3::stopRealtimeProcessing);
    // m_segmentationThread->start();

    // Temporarily disabled TFLite signal connections
    // // Connect TFLite signals
    // connect(m_tfliteSegmentation, &TFLiteDeepLabv3::segmentationResultReady,
    //         this, &Capture::onSegmentationResultReady);
    // connect(m_tfliteSegmentation, &TFLiteDeepLabv3::processingError,
    //         this, &Capture::onSegmentationError);
    // connect(m_tfliteSegmentation, &TFLiteDeepLabv3::modelLoaded,
    //         this, &Capture::onTFLiteModelLoaded);

    // Temporarily disabled segmentation widget signal connections
    // // Connect segmentation widget signals
    // connect(m_segmentationWidget, &TFLiteSegmentationWidget::showSegmentationChanged,
    //         this, &Capture::setShowSegmentation);
    // connect(m_segmentationWidget, &TFLiteSegmentationWidget::confidenceThresholdChanged,
    //         this, &Capture::setSegmentationConfidenceThreshold);
    // connect(m_segmentationWidget, &TFLiteSegmentationWidget::performanceModeChanged,
    //         this, &Capture::setSegmentationPerformanceMode);
>>>>>>> e60f2997

    countdownTimer = new QTimer(this);
    connect(countdownTimer, &QTimer::timeout, this, &Capture::updateCountdown);

    recordTimer = new QTimer(this);
    connect(recordTimer, &QTimer::timeout, this, &Capture::updateRecordTimer);

    recordingFrameTimer = new QTimer(this);
    recordingFrameTimer->setTimerType(Qt::PreciseTimer);
    recordingFrameTimer->setSingleShot(false);
    connect(recordingFrameTimer, &QTimer::timeout, this, &Capture::captureRecordingFrame);

    connect(ui->back, &QPushButton::clicked, this, &Capture::on_back_clicked);
    connect(ui->capture, &QPushButton::clicked, this, &Capture::on_capture_clicked);
    connect(ui->verticalSlider, &QSlider::valueChanged, this, &Capture::on_verticalSlider_valueChanged);

    // Initialize and start performance timers
    loopTimer.start();
    frameTimer.start();

    // Debug update timer
    debugUpdateTimer = new QTimer(this);
    connect(debugUpdateTimer, &QTimer::timeout, this, &Capture::updateDebugDisplay);
    debugUpdateTimer->start(500); // Update twice per second for more responsive display

<<<<<<< HEAD
    // Initialize async processing
    m_segmentationWatcher = new QFutureWatcher<cv::Mat>(this);
        // TODO: Connect segmentation finished signal when TFLite is available
=======
    // Initialize async processing for person detection
    m_personDetectionWatcher = new QFutureWatcher<cv::Mat>(this);
    connect(m_personDetectionWatcher, &QFutureWatcher<cv::Mat>::finished, 
            this, &Capture::onPersonDetectionFinished);
>>>>>>> e60f2997
            
    ui->capture->setEnabled(true);

    // Countdown label overlays on the overlayWidget
    countdownLabel = new QLabel(ui->overlayWidget);
    countdownLabel->setAlignment(Qt::AlignCenter);
    QFont font = countdownLabel->font();
    font.setPointSize(100);
    font.setBold(true);
    countdownLabel->setFont(font);
    countdownLabel->setStyleSheet(
        "color:white; background-color: rgba(0, 0, 0, 150); border-radius: 20px;");
    countdownLabel->setFixedSize(200, 200);
    countdownLabel->hide();

    qDebug() << "Capture UI initialized. Loading Camera...";
}

Capture::~Capture()
{
    // Disconnect all signals to prevent use-after-free
    if (cameraWorker) {
        disconnect(cameraWorker, nullptr, this, nullptr);
    }
    if (foreground) {
        disconnect(foreground, nullptr, this, nullptr);
    }
    if (m_handDetector) {
        disconnect(m_handDetector, nullptr, this, nullptr);
    }
    if (m_segmentationWatcher) {
        disconnect(m_segmentationWatcher, nullptr, this, nullptr);
    }
    if (debugUpdateTimer) {
        disconnect(debugUpdateTimer, nullptr, this, nullptr);
    }

    // Stop and delete QTimers owned by Capture
    if (countdownTimer){ countdownTimer->stop(); delete countdownTimer; countdownTimer = nullptr; }
    if (recordTimer){ recordTimer->stop(); delete recordTimer; recordTimer = nullptr; }
    if (recordingFrameTimer){ recordingFrameTimer->stop(); delete recordingFrameTimer; recordingFrameTimer = nullptr; }
<<<<<<< HEAD
    if (debugUpdateTimer){ debugUpdateTimer->stop(); delete debugUpdateTimer; debugUpdateTimer = nullptr; }
=======
    
    // Clean up person detection watcher
    if (m_personDetectionWatcher) {
        if (m_personDetectionWatcher->isRunning()) {
            m_personDetectionWatcher->cancel();
            m_personDetectionWatcher->waitForFinished();
        }
        delete m_personDetectionWatcher;
        m_personDetectionWatcher = nullptr;
    }
>>>>>>> e60f2997

    // Delete QLabels created on the heap and parented to Capture or ui->overlayWidget
    if (overlayImageLabel){ delete overlayImageLabel; overlayImageLabel = nullptr; }
    if (statusOverlay){ delete statusOverlay; statusOverlay = nullptr; }
    if (loadingCameraLabel){ delete loadingCameraLabel; loadingCameraLabel = nullptr; }
    if (videoLabelFPS){ delete videoLabelFPS; videoLabelFPS = nullptr; }

    // Clean up debug widgets
    if (debugWidget){ delete debugWidget; debugWidget = nullptr; }
    if (debugLabel){ delete debugLabel; debugLabel = nullptr; }
    if (fpsLabel){ delete fpsLabel; fpsLabel = nullptr; }
    if (segmentationLabel){ delete segmentationLabel; segmentationLabel = nullptr; }
    if (segmentationButton){ delete segmentationButton; segmentationButton = nullptr; }
    if (handDetectionLabel){ delete handDetectionLabel; handDetectionLabel = nullptr; }
    if (handDetectionButton){ delete handDetectionButton; handDetectionButton = nullptr; }

    // Clean up hand detector
    if (m_handDetector){ delete m_handDetector; m_handDetector = nullptr; }

    // Clean up segmentation watcher
    if (m_segmentationWatcher){ delete m_segmentationWatcher; m_segmentationWatcher = nullptr; }

    // DO NOT DELETE cameraWorker or cameraThread here.
    // They are passed in as existing objects, implying Capture does not own them.
    cameraWorker = nullptr;
    cameraThread = nullptr;

    delete ui; // Deletes the UI object and all its child widgets.
}

void Capture::handleCameraOpened(bool success,
                                 double actual_width,
                                 double actual_height,
                                 double actual_fps)
{
    Q_UNUSED(actual_width);
    Q_UNUSED(actual_height);
    
    // Store the actual camera FPS for correct video playback speed
    m_actualCameraFPS = actual_fps;
    qDebug() << "Capture: Stored actual camera FPS:" << m_actualCameraFPS;

    if (success) {
        qDebug() << "Capture: Camera worker reported open success. Enabling capture button.";
        ui->capture->setEnabled(true);
        // Ensure that the parent widget of loadingCameraLabel (centeringWidget) is hidden
        if (loadingCameraLabel->parentWidget()) {
            loadingCameraLabel->parentWidget()->hide();
        } else {
            loadingCameraLabel->hide(); // Fallback
        }
        ui->videoLabel->show();
    } else {
        qWarning() << "Capture: Camera worker reported open failure.";
        if (loadingCameraLabel->parentWidget()) {
            loadingCameraLabel->parentWidget()->hide();
        } else {
            loadingCameraLabel->hide(); // Fallback
        }
        ui->videoLabel->show();
        ui->videoLabel->setStyleSheet("background-color: #333; color: white; border-radius: 10px;");
        ui->videoLabel->setText("Camera failed to open.\nCheck connection and drivers.");
        ui->videoLabel->setAlignment(Qt::AlignCenter);
        ui->capture->setEnabled(false);
    }
}

void Capture::handleCameraError(const QString &msg)
{
    QMessageBox::critical(this, "Camera Error", msg);
    ui->capture->setEnabled(false);
    qWarning() << "Capture: Camera error received:" << msg;
    if (loadingCameraLabel->parentWidget()) {
        loadingCameraLabel->parentWidget()->hide();
    } else {
        loadingCameraLabel->hide();
    }
    ui->videoLabel->show();
    ui->videoLabel->setStyleSheet("background-color: #333; color: white; border-radius: 10px;");
    ui->videoLabel->setText(QString("Error: %1").arg(msg));
    ui->videoLabel->setAlignment(Qt::AlignCenter);
}

void Capture::updateCameraFeed(const QImage &image)
{
    // Start loopTimer at the very beginning of the function to measure total time for one update cycle.
    loopTimer.start(); // Measure time for this entire call

    if (image.isNull()) {
        qWarning() << "Capture: Received null QImage from Camera.";
        // Performance stats should still be calculated for every attempt to process a frame
        qint64 currentLoopTime = loopTimer.elapsed();
        totalTime += currentLoopTime;
        frameCount++;
        if (frameCount % 60 == 0) {
            printPerformanceStats();
        }
        return;
    }

    // Hide the centeringWidget containing loadingCameraLabel when frames arrive
    bool cameraStarted = false;
    
    if (loadingCameraLabel->parentWidget() && !loadingCameraLabel->parentWidget()->isHidden()) {
        loadingCameraLabel->parentWidget()->hide();
        ui->videoLabel->show();
        cameraStarted = true;
    } else if (!loadingCameraLabel->isHidden()) {
        loadingCameraLabel->hide();
        ui->videoLabel->show();
        cameraStarted = true;
    }
    
    // Show initial performance stats when camera first starts (only once)
    if (cameraStarted) {
        qDebug() << "----------------------------------------";
        qDebug() << "=== CAMERA STARTED - PERFORMANCE MONITORING ACTIVE ===";
        qDebug() << "Performance stats will be displayed automatically every 60 frames";
        qDebug() << "Debug widget can be toggled with 'D' key";
        qDebug() << "----------------------------------------";
    }

    // Store the original image for potential future use
    m_originalCameraImage = image;

    // Convert QImage to cv::Mat for processing
    cv::Mat frame = qImageToCvMat(image);
    if (frame.empty()) {
        qWarning() << "Failed to convert QImage to cv::Mat";
        return;
    }

    // Temporarily disabled frame storage
    // m_currentFrame = frame.clone();

    cv::Mat displayFrame = frame.clone();
<<<<<<< HEAD
    bool frameProcessed = false;

    // Process frame with hand detection if enabled (optimized performance)
    if (m_handDetectionEnabled) {
        // Only process every 4th frame to reduce lag
        static int handDetectionFrameSkip = 0;
        handDetectionFrameSkip++;
        
        if (handDetectionFrameSkip >= 4) {
            handDetectionFrameSkip = 0;
            
            if (m_handDetector && m_handDetector->isInitialized()) {
                static int processingCounter = 0;
                if (++processingCounter % 60 == 0) { // Every 60 frames
                    qDebug() << "Processing hand detection - Enabled:" << m_handDetectionEnabled;
                }
                processFrameWithHandDetection(displayFrame);
                frameProcessed = true;
            } else {
                qDebug() << "Hand detector not ready - Enabled:" << m_handDetectionEnabled 
                         << "Initialized:" << (m_handDetector ? m_handDetector->isInitialized() : false);
            }
        }
    } else {
        static int disabledCounter = 0;
        if (++disabledCounter % 120 == 0) { // Every 120 frames
            qDebug() << "Hand detection is DISABLED - Counter:" << disabledCounter;
            // REMOVED: Auto-re-enable to prevent unwanted captures
        }
    }

    // Process frame with segmentation if enabled - ASYNC PROCESSING
    if (m_showSegmentation) {
        // Check if we should start a new async processing
                                m_asyncMutex.lock();
            if (!m_processingAsync && m_segmentationWatcher && !m_segmentationWatcher->isRunning()) {
            // Only process every 3rd frame for better performance (adjust as needed)
            static int frameSkipCounter = 0;
            frameSkipCounter++;
            
            if (frameSkipCounter >= 3) {
                frameSkipCounter = 0;
                m_processingAsync = true;
                m_lastProcessedFrame = frame.clone();
                
                // Start async processing
                QFuture<cv::Mat> future = QtConcurrent::run(processFrameAsync, frame, m_tfliteSegmentation);
                m_segmentationWatcher->setFuture(future);
            }
=======
    // Temporarily disabled frame processing flag
    // bool frameProcessed = false;

    // Temporarily disabled hand detection processing
    // if (m_handDetectionEnabled) {
    //     // Update MediaPipe-like tracker first
    //     m_handTracker.update(frame);
    //     if (m_handTracker.shouldTriggerCapture()) {
    //         startCountdown();
    //     }
    //     // Keep existing detector as secondary signal (can be disabled later)
    //     if (m_handDetector && m_handDetector->isInitialized()) {
    //         qDebug() << "🖐️ Processing hand detection - ENABLED";
    //         processFrameWithHandDetection(displayFrame);
    //         frameProcessed = true;
    //     }
    // } else {
    //     qDebug() << "🖐️ Hand detection DISABLED - skipping processing";
    // }

    // Unified Person Detection and Segmentation processing
    if (m_displayMode == RectangleMode || m_displayMode == SegmentationMode) {
        // Process every 3rd frame for maximum GPU efficiency (20 FPS target) - minimal CPU usage
        if (frameCount % 3 == 0) {
            QMutexLocker locker(&m_personDetectionMutex);
            m_currentFrame = frame.clone();
            
            // Process unified detection in background thread
            QFuture<cv::Mat> future = QtConcurrent::run([this]() {
                return processFrameWithUnifiedDetection(m_currentFrame);
            });
            m_personDetectionWatcher->setFuture(future);
>>>>>>> e60f2997
        }
        m_asyncMutex.unlock();
        
        // Display based on current mode
        QPixmap pixmap;
<<<<<<< HEAD
        cv::Mat segmentedFrame;
        QList<HandDetection> handDetections;
        
        {
            m_segmentationMutex.lock();
            if (!m_lastSegmentedFrame.empty()) {
                segmentedFrame = m_lastSegmentedFrame.clone();
            }
            m_segmentationMutex.unlock();
        }
        
        if (!segmentedFrame.empty()) {
            // Apply hand detection to segmented frame if enabled
            if (m_handDetectionEnabled && m_handDetector && m_handDetector->isInitialized()) {
                m_handDetectionMutex.lock();
                handDetections = m_lastHandDetections;
                m_handDetectionMutex.unlock();
            } else {
                // Clear hand detections when disabled
                handDetections.clear();
=======
        cv::Mat processedFrame;
        
        if (m_displayMode == SegmentationMode) {
            // Display the segmented frame (black background with edge-based silhouettes)
            {
                QMutexLocker segLocker(&m_personDetectionMutex);
                if (!m_lastSegmentedFrame.empty()) {
                    processedFrame = m_lastSegmentedFrame.clone();
                    qDebug() << "✅ Using edge-based segmentation frame, size:" << processedFrame.size().width << "x" << processedFrame.size().height;
                } else {
                    qDebug() << "⚠️ No segmentation frame available, using original";
                    processedFrame = displayFrame.clone();
                }
            }
        } else {
            // Rectangle mode - use original frame (rectangles will be drawn in createSegmentedFrame)
            {
                QMutexLocker segLocker(&m_personDetectionMutex);
                if (!m_lastSegmentedFrame.empty()) {
                    processedFrame = m_lastSegmentedFrame.clone();
                    qDebug() << "✅ Using rectangle detection frame, size:" << processedFrame.size().width << "x" << processedFrame.size().height;
                } else {
                    qDebug() << "⚠️ No detection frame available, using original";
                    processedFrame = displayFrame.clone();
                }
>>>>>>> e60f2997
            }
        }
        
        if (!processedFrame.empty()) {
            QImage qImage = cvMatToQImage(processedFrame);
            pixmap = QPixmap::fromImage(qImage);
        } else {
            QImage qImage = cvMatToQImage(displayFrame);
            pixmap = QPixmap::fromImage(qImage);
        }
        
        if (ui->videoLabel) {
            QSize labelSize = ui->videoLabel->size();
            QPixmap scaledPixmap = pixmap.scaled(
                labelSize,
                Qt::KeepAspectRatioByExpanding,
                Qt::FastTransformation
            );
            
            // Apply frame scaling if needed
            if (qAbs(m_personScaleFactor - 1.0) > 0.01) {
                QSize originalSize = scaledPixmap.size();
                int newWidth = qRound(originalSize.width() * m_personScaleFactor);
                int newHeight = qRound(originalSize.height() * m_personScaleFactor);
                
                scaledPixmap = scaledPixmap.scaled(
                    newWidth, newHeight,
                    Qt::KeepAspectRatio,
                    Qt::FastTransformation
                );
            }
            
            ui->videoLabel->setPixmap(scaledPixmap);
            ui->videoLabel->setAlignment(Qt::AlignCenter);
            ui->videoLabel->update();
        }
    } else {
        // Display original frame when person detection is disabled
        QImage qImage = cvMatToQImage(displayFrame);
        QPixmap pixmap = QPixmap::fromImage(qImage);
        
        if (ui->videoLabel) {
            QSize labelSize = ui->videoLabel->size();
            QPixmap scaledPixmap = pixmap.scaled(
                labelSize,
                Qt::KeepAspectRatioByExpanding,
                Qt::FastTransformation
            );
            
            // Apply frame scaling if needed
            if (qAbs(m_personScaleFactor - 1.0) > 0.01) {
                QSize originalSize = scaledPixmap.size();
                int newWidth = qRound(originalSize.width() * m_personScaleFactor);
                int newHeight = qRound(originalSize.height() * m_personScaleFactor);
                
                scaledPixmap = scaledPixmap.scaled(
                    newWidth, newHeight,
                    Qt::KeepAspectRatio,
                    Qt::FastTransformation
                );
            }
            
            ui->videoLabel->setPixmap(scaledPixmap);
            ui->videoLabel->setAlignment(Qt::AlignCenter);
            ui->videoLabel->update();
        }
    }

    // --- Performance stats (always run for every valid frame received) ---
    qint64 currentLoopTime = loopTimer.elapsed();
    totalTime += currentLoopTime;
    frameCount++;

    // Calculate current FPS for real-time display
    static QElapsedTimer fpsTimer;
    static int fpsFrameCount = 0;
    if (fpsFrameCount == 0) {
        fpsTimer.start();
    }
    fpsFrameCount++;
    
    if (fpsFrameCount >= 60) { // Update FPS every 60 frames (1 second at 60 FPS)
        double fpsDuration = fpsTimer.elapsed() / 1000.0;
        m_currentFPS = fpsDuration > 0 ? fpsFrameCount / fpsDuration : 0;
        fpsFrameCount = 0;
        fpsTimer.start();
    }

    // Print performance stats every 60 frames (aligned with 60 FPS target)
    if (frameCount % 60 == 0) {
        printPerformanceStats();
    }
}


void Capture::setupStackedLayoutHybrid()
{
    qDebug() << "Setting up hybrid stacked layout...";

    ui->videoLabel->setSizePolicy(QSizePolicy::Expanding, QSizePolicy::Expanding);
    ui->videoLabel->setMinimumSize(1, 1);

    ui->overlayWidget->setSizePolicy(QSizePolicy::Expanding, QSizePolicy::Expanding);
    ui->overlayWidget->setMinimumSize(1, 1);
    ui->overlayWidget->setMaximumSize(QWIDGETSIZE_MAX, QWIDGETSIZE_MAX);

    if (!stackedLayout) {
        stackedLayout = new QStackedLayout;
        stackedLayout->setStackingMode(QStackedLayout::StackAll);
        stackedLayout->setContentsMargins(0, 0, 0, 0);
        stackedLayout->setSpacing(0);

        stackedLayout->addWidget(ui->videoLabel); // Layer 0: Camera feed (background)

        // --- FIX for Centering "Loading Camera" ---
        // Create a layout to center the fixed-size loadingCameraLabel
        QVBoxLayout *centeringLayout = new QVBoxLayout();
        centeringLayout->addStretch(); // Top stretch
        QHBoxLayout *hCenteringLayout = new QHBoxLayout();
        hCenteringLayout->addStretch();                  // Left stretch
        hCenteringLayout->addWidget(loadingCameraLabel); // Add the fixed-size label
        hCenteringLayout->addStretch();                  // Right stretch
        centeringLayout->addLayout(hCenteringLayout);    // Add horizontal layout to vertical
        centeringLayout->addStretch();                   // Bottom stretch

        QWidget *centeringWidget = new QWidget(this); // Create a wrapper widget
        centeringWidget->setLayout(centeringLayout);
        centeringWidget->setContentsMargins(0, 0, 0, 0);             // Ensure no extra margins
        centeringWidget->setAttribute(Qt::WA_TranslucentBackground); // Keep background transparent
        // Initially show the centeringWidget, as loadingCameraLabel is shown by default
        centeringWidget->show();

        stackedLayout->addWidget(centeringWidget); // Layer 1: Loading text (now centered)
        // ------------------------------------------

        stackedLayout->addWidget(ui->overlayWidget); // Layer 2: UI elements (buttons, slider)
        if (overlayImageLabel) {
            stackedLayout->addWidget(overlayImageLabel); // Layer 3: Foreground image (top)
        }

        if (layout()) {
            delete layout();
        }

        QGridLayout *mainLayout = new QGridLayout(this);
        mainLayout->setContentsMargins(0, 0, 0, 0);
        mainLayout->setSpacing(0);
        mainLayout->addLayout(stackedLayout, 0, 0);
        mainLayout->setRowStretch(0, 1);
        mainLayout->setColumnStretch(0, 1);

        setLayout(mainLayout);
    }

    if (overlayImageLabel) {
        overlayImageLabel->raise();
    }
    ui->overlayWidget->raise();
    if (ui->back)
        ui->back->raise();
    if (ui->capture)
        ui->capture->raise();
    if (ui->verticalSlider)
        ui->verticalSlider->raise();
    if (countdownLabel)
        countdownLabel->raise();

    // Now, instead of raising loadingCameraLabel, raise its parent centeringWidget
    if (loadingCameraLabel->parentWidget()) {
        loadingCameraLabel->parentWidget()->raise();
    } else {
        loadingCameraLabel->raise(); // Fallback, though should be within centeringWidget now
    }

    qDebug() << "Hybrid stacked layout setup complete.";
}

void Capture::updateOverlayStyles()
{
    qDebug() << "Updating overlay styles with clean professional appearance...";
    ui->back->setStyleSheet("QPushButton {"
                            "   background: transparent;"
                            "   border: none;"
                            "   color: white;"
                            "}");

    ui->capture->setStyleSheet("QPushButton {"
                               "   border-radius: 9px;"
                               "   border-bottom: 3px solid rgba(2, 2, 2, 200);"
                               "   background: rgba(11, 194, 0, 200);"
                               "   color: white;"
                               "   font-size: 16px;"
                               "   font-weight: bold;"
                               "}"
                               "QPushButton:hover {"
                               "   background: rgba(8, 154, 0, 230);"
                               "}"
                               "QPushButton:disabled {"
                               "   background: rgba(100, 100, 100, 150);"
                               "   color: rgba(200, 200, 200, 150);"
                               "   border-bottom: 3px solid rgba(50, 50, 50, 150);"
                               "}");

    ui->verticalSlider->setStyleSheet("QSlider::groove:vertical {"
                                      "   background: rgba(0, 0, 0, 80);"
                                      "   width: 30px;"
                                      "   border-radius: 15px;"
                                      "   border: none;"
                                      "}"
                                      "QSlider::handle:vertical {"
                                      "   background: rgba(13, 77, 38, 220);"
                                      "   border: 1px solid rgba(30, 144, 255, 180);"
                                      "   width: 60px;"
                                      "   height: 13px;"
                                      "   border-radius: 7px;"
                                      "   margin: 0 -15px;"
                                      "}"
                                      "QSlider::sub-page:vertical {"
                                      "   background: rgba(0, 0, 0, 60);"
                                      "   border-top-left-radius: 15px;"
                                      "   border-top-right-radius: 15px;"
                                      "   border-bottom-left-radius: 0px;"
                                      "   border-bottom-right-radius: 0px;"
                                      "}"
                                      "QSlider::add-page:vertical {"
                                      "   background: rgba(11, 194, 0, 180);"
                                      "   border-bottom-left-radius: 15px;"
                                      "   border-bottom-right-radius: 15px;"
                                      "   border-top-left-radius: 0px;"
                                      "   border-top-right-radius: 0px;"
                                      "}");

    ui->overlayWidget->setStyleSheet("background: transparent;");
    qDebug() << "Clean professional overlay styles applied";
}


void Capture::printPerformanceStats() {
    if (frameCount == 0) return; // Avoid division by zero

    double avgLoopTime = (double)totalTime / frameCount; // Average time per updateCameraFeed call

    // Calculate FPS based on the total time elapsed for the batch
    double batchDurationSeconds = (double)frameTimer.elapsed() / 1000.0;
    if (batchDurationSeconds == 0) return; // Avoid division by zero

    double measuredFPS = (double)frameCount / batchDurationSeconds;

    qDebug() << "----------------------------------------";
    qDebug() << "=== AUTOMATIC PERFORMANCE MONITORING ===";
    qDebug() << "Current FPS (real-time):" << QString::number(m_currentFPS, 'f', 1) << "FPS";
    qDebug() << "Avg loop time per frame (measured over " << frameCount << " frames):" << avgLoopTime << "ms";
    qDebug() << "Camera/Display FPS (measured over " << frameCount << " frames):" << measuredFPS << "FPS";
    qDebug() << "Frame processing efficiency:" << (avgLoopTime < 16.67 ? "GOOD" : "NEEDS OPTIMIZATION");
    qDebug() << "Person Detection Enabled:" << ((m_displayMode == RectangleMode || m_displayMode == SegmentationMode) ? "YES (ENABLED)" : "NO (DISABLED)");
    qDebug() << "Unified Detection Enabled:" << ((m_displayMode == RectangleMode || m_displayMode == SegmentationMode) ? "YES (ENABLED)" : "NO (DISABLED)");
    qDebug() << "GPU Acceleration:" << (m_useGPU ? "YES (OpenCL)" : "NO (CPU)");
    qDebug() << "GPU Utilization:" << (m_gpuUtilized ? "ACTIVE" : "IDLE");
    qDebug() << "CUDA Acceleration:" << (m_useCUDA ? "YES (CUDA)" : "NO (CPU)");
    qDebug() << "CUDA Utilization:" << (m_cudaUtilized ? "ACTIVE" : "IDLE");
    qDebug() << "Person Detection FPS:" << ((m_displayMode == RectangleMode || m_displayMode == SegmentationMode) ? QString::number(m_personDetectionFPS, 'f', 1) : "N/A (DISABLED)");
    qDebug() << "Unified Detection FPS:" << ((m_displayMode == RectangleMode || m_displayMode == SegmentationMode) ? QString::number(m_personDetectionFPS, 'f', 1) : "N/A (DISABLED)");
    qDebug() << "Hand Detection FPS: N/A (DISABLED)";
    qDebug() << "Person Scale Factor:" << QString::number(m_personScaleFactor * 100, 'f', 0) << "%";
    qDebug() << "----------------------------------------";
    
    // Reset timers for next batch
    frameCount = 0;
    totalTime = 0;
    frameTimer.start(); // Restart frameTimer for the next measurement period
}



void Capture::captureRecordingFrame()
{
    if (!m_isRecording)
        return;

    // Capture the scaled frame exactly as it appears in the UI (ignoring foreground template)
    if (!m_originalCameraImage.isNull()) {
        QPixmap cameraPixmap = QPixmap::fromImage(m_originalCameraImage);

        // Use cached label size for better performance during recording
        QSize labelSize = m_cachedLabelSize.isValid() ? m_cachedLabelSize : ui->videoLabel->size();

        // Optimize scaling for recording - do both operations in one step if possible
        QPixmap scaledPixmap;
        
        if (qAbs(m_personScaleFactor - 1.0) > 0.01) {
            // Calculate final size directly to avoid double scaling
            QSize finalSize = labelSize;
            finalSize.setWidth(qRound(finalSize.width() * m_personScaleFactor));
            finalSize.setHeight(qRound(finalSize.height() * m_personScaleFactor));
            
            // Single scaling operation for better performance
            scaledPixmap = cameraPixmap.scaled(
                finalSize,
                Qt::KeepAspectRatio,
                Qt::FastTransformation
            );
        } else {
            // No person scaling needed, just fit to label
            scaledPixmap = cameraPixmap.scaled(
                labelSize,
                Qt::KeepAspectRatioByExpanding,
                Qt::FastTransformation
            );
        }
        
        m_recordedFrames.append(scaledPixmap);
    } else {
        qWarning() << "No original camera image available for recording frame.";
    }
}

void Capture::on_back_clicked()
{
    qDebug() << "DEBUG: Back button clicked in Capture! Emitting backtoPreviousPage.";
    if (countdownTimer->isActive()) {
        countdownTimer->stop();
        countdownLabel->hide();
        countdownValue = 0;
    }
    if (m_isRecording) {
        stopRecording();
    }
    ui->capture->setEnabled(true);
    emit backtoPreviousPage();
}

void Capture::on_capture_clicked()
{
    if (!cameraWorker || !cameraWorker->isCameraOpen()) {
        QMessageBox::warning(
            this,
            "Camera Not Ready",
            "Camera is not open. Please ensure it's connected and drivers are installed.");
        return;
    }

    // Re-enable hand detection when recapture button is pressed
    if (!m_handDetectionEnabled) {
        m_handDetectionEnabled = true;
        if (m_handDetector) {
            m_handDetector->resetGestureState();
        }
        qDebug() << "🖐️ Hand detection RE-ENABLED by recapture button press";
        return; // Don't start countdown, just enable hand detection
    }
    
    // If hand detection is already enabled, then start the countdown
    ui->capture->setEnabled(false);
    
    // Start the countdown timer properly
    if (countdownTimer && !countdownTimer->isActive()) {
        countdownValue = 5; // 5 second countdown
        countdownLabel->setText(QString::number(countdownValue));
        countdownLabel->show();
        countdownLabel->raise(); // Bring to front
        countdownTimer->start(1000); // 1 second intervals
        qDebug() << "🎬 Manual countdown started! 5 seconds to prepare...";
    }
}

void Capture::startCountdown()
{
    // Only start countdown if not already running
    if (countdownTimer && !countdownTimer->isActive()) {
        countdownValue = 3; // 3 second countdown to prepare
        if (countdownLabel) {
            countdownLabel->setText(QString::number(countdownValue));
            countdownLabel->show();
            countdownLabel->raise(); // Bring to front
        }
        countdownTimer->start(1000); // 1 second intervals
        qDebug() << "🎬 Countdown started! 3 seconds to prepare...";
    }
}

void Capture::updateCountdown()
{
    countdownValue--;
    if (countdownValue > 0) {
        countdownLabel->setText(QString::number(countdownValue));
    } else {
        countdownTimer->stop();
        countdownLabel->hide();

        if (m_currentCaptureMode == ImageCaptureMode) {
            performImageCapture();
            
            // Reset capture button for next capture (hand detection stays disabled until button press)
            ui->capture->setEnabled(true);
            qDebug() << "🎯 Capture completed - hand detection disabled until recapture button is pressed";
        } else if (m_currentCaptureMode == VideoRecordMode) {
            startRecording();
        }
    }
}

void Capture::updateRecordTimer()
{
    m_recordedSeconds++;

    if (m_recordedSeconds >= m_currentVideoTemplate.durationSeconds) {
        stopRecording();
    }
    qDebug() << "Recording: " + QString::number(m_recordedSeconds) + " / "
                    + QString::number(m_currentVideoTemplate.durationSeconds) + "s";
}

void Capture::updateForegroundOverlay(const QString &path)
{
    qDebug() << "Foreground overlay updated to:" << path;

    if (!overlayImageLabel) {
        qWarning() << "overlayImageLabel is null! Cannot update overlay.";
        return;
    }

    QPixmap overlayPixmap(path);
    if (overlayPixmap.isNull()) {
        qWarning() << "Failed to load overlay image from path:" << path;
        overlayImageLabel->hide();
        return;
    }
    overlayImageLabel->setPixmap(overlayPixmap);
    overlayImageLabel->show();
    
    // Emit signal to notify final interface about foreground path change
    emit foregroundPathChanged(path);
}

void Capture::on_verticalSlider_valueChanged(int value)
{
    int tickInterval = ui->verticalSlider->tickInterval();
    if (tickInterval == 0)
        return;
    int snappedValue = qRound((double) value / tickInterval) * tickInterval;
    snappedValue = qBound(ui->verticalSlider->minimum(),
                          snappedValue,
                          ui->verticalSlider->maximum());
    if (value != snappedValue) {
        ui->verticalSlider->setValue(snappedValue);
    }
    
    // Debug: Print actual slider values
    qDebug() << "Slider value:" << value << "Snapped value:" << snappedValue;
    
    // --- SCALING FUNCTIONALITY (TICK-BASED) ---
    // Convert slider value (0-100) to scale factor (1.0-0.5) in 10-unit steps
    // Since slider default is 0: 0 = 1.0x scale (normal size), 100 = 0.5x scale (50% smaller)
    // Tick intervals: 0, 10, 20, 30, 40, 50, 60, 70, 80, 90, 100
    double newScaleFactor = 1.0 - (snappedValue / 100.0) * 0.5;
    
    if (qAbs(newScaleFactor - m_personScaleFactor) > 0.01) { // Only update if change is significant
        m_personScaleFactor = newScaleFactor;
        qDebug() << "=== TICK-BASED SCALING ===";
        qDebug() << "Slider tick position:" << snappedValue << "/100";
        qDebug() << "Person scaling factor:" << m_personScaleFactor;
        qDebug() << "Scale percentage:" << (m_personScaleFactor * 100) << "%";
        qDebug() << "========================";
        
        // Trigger a refresh of the camera feed to apply the new scaling
        // The scaling will be applied in the next updateCameraFeed call
        if (!m_originalCameraImage.isNull()) {
            updateCameraFeed(m_originalCameraImage);
        }
    }
    // --- END SCALING FUNCTIONALITY ---
}

cv::Mat Capture::qImageToCvMat(const QImage &image)
{
    switch (image.format()) {
    case QImage::Format_RGB32:
    case QImage::Format_ARGB32:
    case QImage::Format_ARGB32_Premultiplied: {
        cv::Mat mat(image.height(), image.width(), CV_8UC4, (void*)image.bits(), image.bytesPerLine());
        cv::Mat mat2;
        cv::cvtColor(mat, mat2, cv::COLOR_BGRA2BGR);
        return mat2;
    }
    case QImage::Format_RGB888: {
        cv::Mat mat(image.height(), image.width(), CV_8UC3, (void*)image.bits(), image.bytesPerLine());
        cv::Mat mat2;
        cv::cvtColor(mat, mat2, cv::COLOR_RGB2BGR);
        return mat2;
    }
    default:
        qWarning() << "Unsupported QImage format for conversion";
        return cv::Mat();
    }
}

void Capture::setupDebugDisplay()
{
    // Create debug widget
    debugWidget = new QWidget(this);
    debugWidget->setStyleSheet("QWidget { background-color: rgba(0, 0, 0, 0.8); color: white; border-radius: 5px; }");
    
    QVBoxLayout *debugLayout = new QVBoxLayout(debugWidget);
    
    // Debug info label
    debugLabel = new QLabel("Initializing...", debugWidget);
    debugLabel->setStyleSheet("QLabel { color: white; font-size: 12px; font-weight: bold; }");
    debugLayout->addWidget(debugLabel);

    // FPS label
    fpsLabel = new QLabel("FPS: 0", debugWidget);
    fpsLabel->setStyleSheet("QLabel { color: #00ff00; font-size: 12px; }");
    debugLayout->addWidget(fpsLabel);
    
    // GPU Status label
    gpuStatusLabel = new QLabel("GPU: Checking...", debugWidget);
    gpuStatusLabel->setStyleSheet("QLabel { color: #00aaff; font-size: 12px; }");
    debugLayout->addWidget(gpuStatusLabel);
    
    // CUDA Status label
    cudaStatusLabel = new QLabel("CUDA: Checking...", debugWidget);
    cudaStatusLabel->setStyleSheet("QLabel { color: #ff00ff; font-size: 12px; }");
    debugLayout->addWidget(cudaStatusLabel);
    
    // Unified Detection label
    personDetectionLabel = new QLabel("Unified Detection: OFF", debugWidget);
    personDetectionLabel->setStyleSheet("QLabel { color: #ffaa00; font-size: 12px; }");
    debugLayout->addWidget(personDetectionLabel);
    
    // Unified Detection button
    personDetectionButton = new QPushButton("Enable Unified Detection", debugWidget);
    personDetectionButton->setStyleSheet("QPushButton { color: white; font-size: 12px; background-color: #388e3c; border: 1px solid white; padding: 5px; border-radius: 3px; }");
    connect(personDetectionButton, &QPushButton::clicked, this, &Capture::togglePersonDetection);
    debugLayout->addWidget(personDetectionButton);
    
    // Unified Detection Status label
    personSegmentationLabel = new QLabel("Detection & Segmentation: OFF", debugWidget);
    personSegmentationLabel->setStyleSheet("QLabel { color: #ff8800; font-size: 12px; }");
    debugLayout->addWidget(personSegmentationLabel);
    
    // Unified Detection Status button
    personSegmentationButton = new QPushButton("Toggle Unified Detection", debugWidget);
    personSegmentationButton->setStyleSheet("QPushButton { color: white; font-size: 12px; background-color: #1976d2; border: 1px solid white; padding: 5px; border-radius: 3px; }");
    connect(personSegmentationButton, &QPushButton::clicked, this, &Capture::togglePersonDetection);
    debugLayout->addWidget(personSegmentationButton);
    
    // handDetectionLabel = new QLabel("Hand Detection: OFF", debugWidget);
    // handDetectionLabel->setStyleSheet("QLabel { color: #00aaff; font-size: 12px; }");
    // debugLayout->addWidget(handDetectionLabel);
    
    // handDetectionButton = new QPushButton("Disable Hand Detection", debugWidget);
    // handDetectionButton->setStyleSheet("QPushButton { color: white; font-size: 12px; background-color: #d32f2f; border: 1px solid white; padding: 5px; border-radius: 3px; }");
    // connect(handDetectionButton, &QPushButton::clicked, this, &Capture::toggleHandDetection);
    // debugLayout->addWidget(handDetectionButton);
    
    // Performance tips label
    QLabel *tipsLabel = new QLabel("Press 'S' to toggle detection\nPress 'G' to toggle segmentation/rectangles\nPress 'D' to hide/show\nPress 'P' for stats", debugWidget);
    tipsLabel->setStyleSheet("QLabel { color: #cccccc; font-size: 10px; font-style: italic; }");
    debugLayout->addWidget(tipsLabel);
    
    // Add debug widget to the main widget instead of videoLabel's layout
    debugWidget->setParent(this);
    debugWidget->move(10, 10); // Position in top-left corner
    debugWidget->resize(280, 350); // Larger size for better visibility
    debugWidget->raise(); // Ensure it's on top
    debugWidget->setVisible(true); // Make sure it's visible
    
    debugWidget->show(); // Show debug widget so user can enable segmentation and hand detection
    
    qDebug() << "Debug display setup complete - FPS, GPU, and CUDA status should be visible";
}

// Temporarily disabled TFLite segmentation initialization
/*
void Capture::initializeTFLiteSegmentation()
{
    // Try to load the TFLite model
    QString modelPath = "deeplabv3.tflite";
    if (QFileInfo::exists(modelPath)) {
        qDebug() << "Loading TFLite model from:" << modelPath;
        // TODO: Initialize TFLite model when available
            } else {
        qDebug() << "TFLite model not found, using OpenCV fallback segmentation";
        // Initialize with OpenCV fallback instead of showing error
        // TODO: Initialize OpenCV fallback when available
    }

    // Set initial parameters
            // TODO: Set confidence threshold when TFLite is available
            // TODO: Set performance mode when TFLite is available
}
*/

// Temporarily disabled hand detection initialization
/*
void Capture::initializeHandDetection()
{
    if (m_handDetector) {
        if (m_handDetector->initialize()) {
            qDebug() << "Hand detector adapter initialized successfully";
            
            // Check if CUDA is available
            if (m_handDetector->isCudaAvailable()) {
                qDebug() << "🚀 CUDA-accelerated hand detection is ACTIVE";
                qDebug() << "GPU: Using CUDA for hand detection processing";
            } else {
                qDebug() << "⚠️ CUDA not available, using CPU fallback";
                qDebug() << "CPU: Using CPU-based hand detection processing";
            }
            
            m_handDetector->setConfidenceThreshold(0.3); // More lenient threshold for poor camera quality
            m_handDetector->setShowBoundingBox(true);
            m_handDetector->setPerformanceMode(1); // Set to Balanced mode
            
            // Connect to performance monitoring signals
            connect(m_handDetector, &HandDetector::processingTimeUpdated,
                    this, [this](double processingTime) {
                m_lastHandDetectionTime = processingTime;
                if (processingTime > 0) {
                    m_handDetectionFPS = 1000.0 / processingTime;
                }
            });
            
            connect(m_handDetector, &HandDetector::detectorTypeChanged,
                    this, [this](const QString& detectorType) {
                qDebug() << "Hand detector switched to:" << detectorType;
            });
            
        } else {
            qWarning() << "Failed to initialize hand detector adapter";
        }
    }
}
*/

// Temporarily disabled hand detection methods
/*
void Capture::enableHandDetection(bool enable)
{
    m_handDetectionEnabled = enable;
    if (enable) {
        qDebug() << "🖐️ Hand detection ENABLED";
    } else {
        qDebug() << "🖐️ Hand detection DISABLED";
    }
}

void Capture::setHandDetectionEnabled(bool enabled)
{
    enableHandDetection(enabled);
}
*/

// Temporarily disabled segmentation methods
/*
void Capture::setShowSegmentation(bool show)
{
    m_showSegmentation = show;
    updateSegmentationButton();
    qDebug() << "Segmentation display set to:" << show;
}

bool Capture::getShowSegmentation() const
{
    return m_showSegmentation;
}

void Capture::setSegmentationConfidenceThreshold(double threshold)
{
    m_segmentationConfidenceThreshold = threshold;
    // TODO: Set confidence threshold when TFLite is available
    qDebug() << "Segmentation confidence threshold set to:" << threshold;
}

double Capture::getSegmentationConfidenceThreshold() const
{
    return m_segmentationConfidenceThreshold;
}

cv::Mat Capture::getLastSegmentedFrame() const
{
    const_cast<QMutex&>(m_segmentationMutex).lock();
    cv::Mat result = m_lastSegmentedFrame.clone();
    const_cast<QMutex&>(m_segmentationMutex).unlock();
    return result;
}
*/

// Temporarily disabled segmentation methods
/*
void Capture::saveSegmentedFrame(const QString& filename)
{
    m_segmentationMutex.lock();
    if (!m_lastSegmentedFrame.empty()) {
        QString savePath = filename.isEmpty() ? 
            QString("segmented_frame_%1.png").arg(QDateTime::currentDateTime().toString("yyyyMMdd_hhmmss")) :
            filename;
        
        if (cv::imwrite(savePath.toStdString(), m_lastSegmentedFrame)) {
            qDebug() << "Segmented frame saved to:" << savePath;
            QMessageBox::information(this, "Success", "Segmented frame saved successfully.");
        } else {
            qWarning() << "Failed to save segmented frame to:" << savePath;
            QMessageBox::warning(this, "Error", "Failed to save segmented frame.");
        }
    } else {
        QMessageBox::information(this, "Info", "No segmented frame available to save.");
    }
    m_segmentationMutex.unlock();
}

double Capture::getSegmentationProcessingTime() const
{
    return m_lastSegmentationTime;
}

void Capture::setSegmentationPerformanceMode(int mode)
{
    // TODO: Set performance mode when TFLite is available
    qDebug() << "Segmentation performance mode set to:" << mode;
}



void Capture::toggleSegmentation()
{
    setShowSegmentation(!getShowSegmentation());
}

void Capture::updateSegmentationButton()
{
    if (segmentationButton) {
        segmentationButton->setText(getShowSegmentation() ? "Hide Segmentation" : "Show Segmentation");
    }
}

bool Capture::isTFLiteModelLoaded() const
{
    return m_tfliteModelLoaded;
}
*/

<<<<<<< HEAD


// Segmentation callback implementations
void Capture::onSegmentationResultReady(const cv::Mat& segmentedFrame)
{
    m_segmentationMutex.lock();
    m_lastSegmentedFrame = segmentedFrame.clone();
    m_segmentationCompleted = true;
    m_segmentationMutex.unlock();
}

void Capture::onSegmentationError(const QString& error)
{
    qWarning() << "Segmentation error:" << error;
    m_segmentationCompleted = false;
}

void Capture::onTFLiteModelLoaded(bool success)
{
    m_tfliteModelLoaded = success;
    qDebug() << "TFLite model loaded:" << success;
}

void Capture::onSegmentationFinished()
{
    m_processingAsync = false;
    m_segmentationCompleted = true;
}

void Capture::updateSegmentationDisplay()
{
    // TODO: Update segmentation display when available
}

void Capture::showSegmentationNotification(QWidget* /*parent*/, bool /*show*/)
{
    // TODO: Show segmentation notification when available
}

void Capture::enableHandDetectionForCapture()
{
    enableHandDetection(true);
}

void Capture::setCaptureReady(bool ready)
{
    m_captureReady = ready;
    qDebug() << "🎯 Capture ready state set to:" << ready;
}

bool Capture::isCaptureReady() const
{
    return m_captureReady;
}

void Capture::resetCapturePage()
{
    qDebug() << "🔄 COMPLETE CAPTURE PAGE RESET";
    
    // Reset all timers and countdown
    if (countdownTimer) {
        countdownTimer->stop();
        qDebug() << "⏱️ Countdown timer stopped";
    }
    if (recordTimer) {
        recordTimer->stop();
        qDebug() << "⏱️ Record timer stopped";
    }
    if (recordingFrameTimer) {
        recordingFrameTimer->stop();
        qDebug() << "⏱️ Recording frame timer stopped";
    }
    
    // Hide countdown label
    if (countdownLabel) {
        countdownLabel->hide();
        qDebug() << "📺 Countdown label hidden";
    }
    
    // Reset capture button
    ui->capture->setEnabled(true);
    qDebug() << "🔘 Capture button reset to enabled";
    
    // Reset hand detection completely
    m_handDetectionEnabled = false;
    m_captureReady = false;
    if (m_handDetector) {
        m_handDetector->resetGestureState();
        qDebug() << "🖐️ Hand detection completely reset";
    }
    
    // Reset all detection state
    m_lastHandDetections.clear();
    m_handDetectionFPS = 0.0;
    m_lastHandDetectionTime = 0.0;
    
    // Reset capture mode
    m_currentCaptureMode = ImageCaptureMode;
    
    // Reset video recording state
    m_recordedFrames.clear();
    m_recordedSeconds = 0;
    
    qDebug() << "✅ Capture page completely reset - all state cleared";
}

=======
// Temporarily disabled hand detection methods
/*
>>>>>>> e60f2997
void Capture::setShowHandDetection(bool show)
{
    m_showHandDetection = show;
    updateHandDetectionButton();
    qDebug() << "Hand detection display set to:" << show;
}

bool Capture::getShowHandDetection() const
{
    return m_showHandDetection;
}

void Capture::setHandDetectionConfidenceThreshold(double threshold)
{
    if (m_handDetector) {
        m_handDetector->setConfidenceThreshold(threshold);
        qDebug() << "Hand detection confidence threshold set to:" << threshold;
    }
}

double Capture::getHandDetectionConfidenceThreshold() const
{
    if (m_handDetector) {
        return m_handDetector->getConfidenceThreshold();
    }
    return 0.5;
}

<<<<<<< HEAD
QList<HandDetection> Capture::getLastHandDetections() const
=======
/*
QList<AdvancedHandDetection> Capture::getLastHandDetections() const
>>>>>>> e60f2997
{
    const_cast<QMutex&>(m_handDetectionMutex).lock();
    QList<HandDetection> result = m_lastHandDetections;
    const_cast<QMutex&>(m_handDetectionMutex).unlock();
    return result;
}

void Capture::toggleHandDetection()
{
    m_showHandDetection = !m_showHandDetection;
    updateHandDetectionButton();
    qDebug() << "Hand detection toggled to:" << (m_showHandDetection ? "ON" : "OFF");
}

void Capture::updateHandDetectionButton()
{
    if (handDetectionButton) {
        if (m_showHandDetection) {
            handDetectionButton->setText("Disable Hand Detection");
            handDetectionButton->setStyleSheet("QPushButton { color: white; font-size: 12px; background-color: #d32f2f; border: 1px solid white; padding: 5px; }");
        } else {
            handDetectionButton->setText("Enable Hand Detection");
            handDetectionButton->setStyleSheet("QPushButton { color: white; font-size: 12px; background-color: #388e3c; border: 1px solid white; padding: 5px; }");
        }
    }
}

double Capture::getHandDetectionProcessingTime() const
{
    return m_lastHandDetectionTime;
}
*/

void Capture::resizeEvent(QResizeEvent *event)
{
    QWidget::resizeEvent(event);
    ui->videoLabel->resize(size());
    ui->overlayWidget->resize(size());
    if (overlayImageLabel) {
        overlayImageLabel->resize(size());
        overlayImageLabel->move(0, 0);
    }
    
    // Center the countdown label when window is resized
    if (countdownLabel) {
        int x = (width() - countdownLabel->width()) / 2;
        int y = (height() - countdownLabel->height()) / 2;
        countdownLabel->move(x, y);
    }
    
    // Center the status overlay when window is resized
    if (statusOverlay && statusOverlay->isVisible()) {
        int x = (width() - statusOverlay->width()) / 2;
        int y = (height() - statusOverlay->height()) / 2;
        statusOverlay->move(x, y);
    }
    
    // Ensure debug widget is visible and properly positioned
    if (debugWidget) {
        debugWidget->move(10, 10);
        debugWidget->raise();
        debugWidget->setVisible(true);
    }
    
    updateOverlayStyles();
}

void Capture::keyPressEvent(QKeyEvent *event)
{
    switch (event->key()) {
        case Qt::Key_Space:
            on_capture_clicked();
            break;
        case Qt::Key_Escape:
            on_back_clicked();
            break;
        case Qt::Key_D:
            // Toggle debug widget visibility
            if (debugWidget) {
                bool isVisible = debugWidget->isVisible();
                debugWidget->setVisible(!isVisible);
                if (!isVisible) {
                    debugWidget->raise();
                    debugWidget->setStyleSheet("QWidget { background-color: rgba(0, 0, 0, 0.9); color: white; border-radius: 8px; border: 2px solid #00ff00; }");
                    qDebug() << "Debug display SHOWN - FPS, GPU, and CUDA status visible";
                } else {
                    debugWidget->setStyleSheet("QWidget { background-color: rgba(0, 0, 0, 0.8); color: white; border-radius: 5px; }");
                    qDebug() << "Debug display HIDDEN";
                }
            }
            break;
        case Qt::Key_S:
            // Three-way toggle: Normal -> Rectangles -> Segmentation -> Normal
            switch (m_displayMode) {
                case NormalMode:
                    m_displayMode = RectangleMode;
                    qDebug() << "Switched to RECTANGLE MODE (Original frame + Green rectangles)";
                    break;
                case RectangleMode:
                    m_displayMode = SegmentationMode;
                    qDebug() << "Switched to SEGMENTATION MODE (Black background + Edge-based silhouettes)";
                    break;
                case SegmentationMode:
                    m_displayMode = NormalMode;
                    qDebug() << "Switched to NORMAL MODE (Original camera view)";
                    break;
            }
            
            // Force immediate update
            qDebug() << "🎯 Current display mode:" << m_displayMode << "(0=Normal, 1=Rectangle, 2=Segmentation)";
            
            // Reset utilization when switching to normal mode
            if (m_displayMode == NormalMode) {
                m_gpuUtilized = false;
                m_cudaUtilized = false;
            }
            
            // Show prominent status overlay
            if (statusOverlay) {
                QString statusText;
                switch (m_displayMode) {
                    case NormalMode:
                        statusText = "NORMAL CAMERA VIEW: ENABLED";
                        break;
                    case RectangleMode:
                        statusText = "ORIGINAL FRAME + GREEN RECTANGLES: ENABLED";
                        break;
                    case SegmentationMode:
                        statusText = "BLACK BACKGROUND + EDGE-BASED SILHOUETTES: ENABLED";
                        break;
                }
                statusOverlay->setText(statusText);
                
                // Center the overlay
                statusOverlay->resize(statusOverlay->sizeHint());
                int x = (width() - statusOverlay->width()) / 2;
                int y = (height() - statusOverlay->height()) / 2;
                statusOverlay->move(x, y);
                
                statusOverlay->show();
                statusOverlay->raise();
                
                // Auto-hide after 2 seconds
                QTimer::singleShot(2000, [this]() {
                    if (statusOverlay) {
                        statusOverlay->hide();
                    }
                });
            }
            break;

            
            // Update button states
            updatePersonDetectionButton();

            
            // Force update debug display immediately
            updateDebugDisplay();
            
            // Show debug widget prominently when toggling
            if (debugWidget) {
                debugWidget->show();
                debugWidget->raise();
                debugWidget->setStyleSheet("QWidget { background-color: rgba(0, 0, 0, 0.95); color: white; border-radius: 10px; border: 3px solid #00ff00; padding: 5px; }");
                
<<<<<<< HEAD
                // Also trigger hand detection on this frame for debugging
                if (m_handDetector && m_handDetector->isInitialized()) {
                    QList<HandDetection> debugDetections = m_handDetector->detect(m_currentFrame);
                    qDebug() << "Manual hand detection test found" << debugDetections.size() << "hands";
                    qDebug() << "Detector type:" << m_handDetector->getDetectorType();
                    qDebug() << "Average processing time:" << m_handDetector->getAverageProcessingTime() << "ms";
=======
                // Show comprehensive status message
                if (debugLabel) {
                    QString status;
                    switch (m_displayMode) {
                        case NormalMode:
                            status = "NORMAL VIEW: ENABLED";
                            break;
                        case RectangleMode:
                            status = "ORIGINAL + GREEN RECTANGLES: ENABLED";
                            break;
                        case SegmentationMode:
                            status = "BLACK BG + EDGE SILHOUETTES: ENABLED";
                            break;
                    }
                    debugLabel->setText(status);
                    debugLabel->setStyleSheet("QLabel { color: #00ff00; font-size: 16px; font-weight: bold; }");
>>>>>>> e60f2997
                }
                
                // Make FPS label more prominent
                if (fpsLabel) {
                    fpsLabel->setStyleSheet("QLabel { color: #00ff00; font-size: 14px; font-weight: bold; }");
                }
                
                // Make GPU status more prominent
                if (gpuStatusLabel) {
                    gpuStatusLabel->setStyleSheet("QLabel { color: #00aaff; font-size: 14px; font-weight: bold; }");
                }
                
                // Make CUDA status more prominent
                if (cudaStatusLabel) {
                    cudaStatusLabel->setStyleSheet("QLabel { color: #ff00ff; font-size: 14px; font-weight: bold; }");
                }
                
                // Make person detection label more prominent
                if (personDetectionLabel) {
                    personDetectionLabel->setStyleSheet("QLabel { color: #ffaa00; font-size: 14px; font-weight: bold; }");
                }
                
                // Make person segmentation label more prominent
                if (personSegmentationLabel) {
                    personSegmentationLabel->setStyleSheet("QLabel { color: #ff8800; font-size: 14px; font-weight: bold; }");
                }
                
                // Auto-hide the enhanced styling after 5 seconds (longer for better visibility)
                QTimer::singleShot(5000, [this]() {
                    if (debugWidget) {
                        debugWidget->setStyleSheet("QWidget { background-color: rgba(0, 0, 0, 0.8); color: white; border-radius: 5px; }");
                        if (debugLabel) {
                            debugLabel->setStyleSheet("QLabel { color: white; font-size: 12px; font-weight: bold; }");
                        }
                        if (fpsLabel) {
                            fpsLabel->setStyleSheet("QLabel { color: #00ff00; font-size: 12px; }");
                        }
                        if (gpuStatusLabel) {
                            gpuStatusLabel->setStyleSheet("QLabel { color: #00aaff; font-size: 12px; }");
                        }
                        if (cudaStatusLabel) {
                            cudaStatusLabel->setStyleSheet("QLabel { color: #ff00ff; font-size: 12px; }");
                        }
                        if (personDetectionLabel) {
                            personDetectionLabel->setStyleSheet("QLabel { color: #ffaa00; font-size: 12px; }");
                        }
                        if (personSegmentationLabel) {
                            personSegmentationLabel->setStyleSheet("QLabel { color: #ff8800; font-size: 12px; }");
                        }
                    }
                });
            }
            
            // Show prominent status overlay
            if (statusOverlay) {
                QString statusText = ((m_displayMode == RectangleMode || m_displayMode == SegmentationMode) ? 
                    "PERSON DETECTION: ENABLED" : 
                    "PERSON DETECTION: DISABLED");
                statusOverlay->setText(statusText);
                
                // Center the overlay
                statusOverlay->resize(statusOverlay->sizeHint());
                int x = (width() - statusOverlay->width()) / 2;
                int y = (height() - statusOverlay->height()) / 2;
                statusOverlay->move(x, y);
                
                statusOverlay->show();
                statusOverlay->raise();
                
                // Auto-hide after 2 seconds
                QTimer::singleShot(2000, [this]() {
                    if (statusOverlay) {
                        statusOverlay->hide();
                    }
                });
            }
            break;
        case Qt::Key_H:
            // Temporarily disabled hand detection toggle
            qDebug() << "Hand detection toggle disabled";
            break;
        case Qt::Key_F12:
            // Temporarily disabled debug frame save
            qDebug() << "Debug frame save disabled";
            break;
        default:
            QWidget::keyPressEvent(event);
    }
}

void Capture::showEvent(QShowEvent *event)
{
    QWidget::showEvent(event);
<<<<<<< HEAD
    qDebug() << "Capture widget shown - ENABLING HAND DETECTION";
=======
    qDebug() << "Capture widget shown - algorithms disabled";
>>>>>>> e60f2997
    
    // Start camera when page is shown (only if not already open)
    if (cameraWorker && !cameraWorker->isCameraOpen()) {
        qDebug() << "Starting camera...";
        cameraWorker->startCamera();
    } else if (cameraWorker && cameraWorker->isCameraOpen()) {
        qDebug() << "Camera already open - skipping restart";
    }
    
    // ENABLE HAND DETECTION IMMEDIATELY
    m_handDetectionEnabled = true;
    if (m_handDetector) {
        m_handDetector->resetGestureState();
    }
    qDebug() << "🖐️ Hand detection ENABLED - close your hand to trigger capture automatically";
}

void Capture::hideEvent(QHideEvent *event)
{
    QWidget::hideEvent(event);
<<<<<<< HEAD
    qDebug() << "Capture widget hidden - OPTIMIZED camera and hand detection shutdown";
=======
    qDebug() << "Capture widget hidden - algorithms disabled";
>>>>>>> e60f2997
    
    // Disable hand detection when page is hidden (but keep camera running for faster return)
    enableHandDetection(false);
    qDebug() << "🖐️ Hand detection DISABLED";
    
    // Note: Camera is now controlled by the main page change handler in brbooth.cpp
    // This prevents lag when returning to capture page
}

// Temporarily disabled hand detection processing methods
/*
void Capture::processFrameWithHandDetection(const cv::Mat &frame)
{
    if (!m_handDetector || !m_handDetector->isInitialized()) {
        return;
    }
    
    // Double-check that hand detection is enabled
    if (!m_handDetectionEnabled) {
        return;
    }
    
    m_handDetectionTimer.start();
    
    try {
<<<<<<< HEAD
        // Detect hands in the frame using the adapter
        QList<HandDetection> detections = m_handDetector->detect(frame);
        
        // Debug: Check if any detections were found
        static int noDetectionCounter = 0;
        if (detections.isEmpty()) {
            noDetectionCounter++;
            if (noDetectionCounter % 60 == 0) { // Every 60 frames
                qDebug() << "No hand detections found - Counter:" << noDetectionCounter;
            }
        } else {
            noDetectionCounter = 0;
            qDebug() << "Found" << detections.size() << "hand detection(s)";
        }
        
        // Store the detections
        {
            m_handDetectionMutex.lock();
            m_lastHandDetections = detections;
            m_handDetectionMutex.unlock();
        }
=======
        // Detect hands in the frame
        // QList<AdvancedHandDetection> detections = m_handDetector->detect(frame);
        
        // Store the detections
        // {
        //     QMutexLocker locker(&m_handDetectionMutex);
        //     m_lastHandDetections = detections;
        // }
>>>>>>> e60f2997
        
        // Update timing info
        // m_lastHandDetectionTime = m_handDetectionTimer.elapsed() / 1000.0;
        // m_handDetectionFPS = (m_lastHandDetectionTime > 0) ? 1.0 / m_lastHandDetectionTime : 0;
        
<<<<<<< HEAD
        // Only process detections if confidence is high enough
        for (const auto& detection : detections) {
            if (detection.confidence >= m_handDetector->getConfidenceThreshold()) {
                // Use the detection result directly
                bool isClosed = detection.isClosed;
                
                // Debug: Force test hand closing detection
                static int testCounter = 0;
                if (++testCounter % 60 == 0) { // Every 60 frames
                    qDebug() << "=== HAND DETECTION TEST ===";
                    qDebug() << "Detection confidence:" << static_cast<int>(detection.confidence * 100) << "%";
                    qDebug() << "Detection isClosed:" << isClosed;
                    qDebug() << "Landmarks count:" << detection.landmarks.size();
                    qDebug() << "Bounding box:" << detection.boundingBox.x << detection.boundingBox.y 
                             << detection.boundingBox.width << "x" << detection.boundingBox.height;
                    
                    // Test if we can detect hand closing manually
                    if (!detection.landmarks.empty()) {
                        bool manualClosed = m_handDetector->isHandClosed(detection.landmarks);
                        qDebug() << "Manual isHandClosed check:" << manualClosed;
                    }
                    qDebug() << "==========================";
                }
                
                // Update hand state tracking
                qDebug() << "🖐️ Updating hand state - isClosed:" << isClosed;
                m_handDetector->updateHandState(isClosed);
                
                // Check if capture should be triggered - automatically click capture button when hand closed
                bool shouldTrigger = m_handDetector->shouldTriggerCapture();
                if (shouldTrigger) {
                    qDebug() << "🎯 HAND CLOSED DETECTED! Automatically triggering capture button...";
                    
                    // Only trigger if countdown is not already active
                    if (!countdownTimer || !countdownTimer->isActive()) {
                        // Automatically "click" the capture button
                        on_capture_clicked();
                        qDebug() << "🎯 Capture button automatically clicked by hand detection!";
                        
                        // Disable hand detection after triggering capture
                        m_handDetectionEnabled = false;
                        qDebug() << "🖐️ Hand detection DISABLED after capture trigger - ready for next capture";
                    } else {
                        qDebug() << "🎯 Countdown already active, ignoring hand trigger";
                    }
                    break; // Only trigger once per frame
                } else {
                    // Debug why trigger is false
                    static int triggerDebugCounter = 0;
                    if (++triggerDebugCounter % 120 == 0) { // Every 120 frames
                        qDebug() << "🔍 Trigger check - shouldTrigger:" << shouldTrigger 
                                 << "Hand closed:" << isClosed
                                 << "Timer valid:" << m_handDetector->isHandClosedTimerValid()
                                 << "Countdown active:" << (countdownTimer && countdownTimer->isActive())
                                 << "Hand detection enabled:" << m_handDetectionEnabled;
                    }
                }
                
                // Debug output for hand detection (reduced frequency for performance)
                static int debugCounter = 0;
                if (++debugCounter % 120 == 0) { // Every 120 frames (reduced from 30)
                    qDebug() << "Hand detected - Confidence:" << static_cast<int>(detection.confidence * 100) << "%"
                             << "Is closed:" << isClosed
                             << "Landmarks:" << detection.landmarks.size()
                             << "Should trigger:" << m_handDetector->shouldTriggerCapture()
                             << "Countdown active:" << (countdownTimer && countdownTimer->isActive());
                }
            }
        }
        
        // Log performance info less frequently
        static int frameCounter = 0;
        if (++frameCounter % 200 == 0) {
            qDebug() << "Hand Detection Performance:"
                     << "Type:" << m_handDetector->getDetectorType()
                     << "Time:" << m_handDetector->getAverageProcessingTime() << "ms"
                     << "FPS:" << m_handDetector->getCurrentFPS()
                     << "Detections:" << detections.size();
        }
=======
        // Apply hand detection visualization to the frame
        // cv::Mat displayFrame = frame.clone();
        // drawHandBoundingBoxes(displayFrame, detections);
>>>>>>> e60f2997
        
    } catch (const std::exception& e) {
        qWarning() << "Exception in hand detection:" << e.what();
    }
}
*/

<<<<<<< HEAD
void Capture::drawHandBoundingBoxes(cv::Mat &/*frame*/, const QList<HandDetection> &detections)
{
    // REMOVED: No more bounding box drawing to avoid conflicts with segmentation
    // Only show gesture status in console for debugging
    for (const auto& detection : detections) {
        if (detection.confidence >= m_handDetector->getConfidenceThreshold()) {
            // Check if capture should be triggered - automatically click capture button when hand closed
            if (m_handDetector->shouldTriggerCapture()) {
                qDebug() << "🎯 HAND CLOSED DETECTED! Automatically triggering capture button...";
                
                // Only trigger if countdown is not already active
                if (!countdownTimer || !countdownTimer->isActive()) {
                    // Automatically "click" the capture button
                    on_capture_clicked();
                    qDebug() << "🎯 Capture button automatically clicked by hand detection!";
                } else {
                    qDebug() << "🎯 Countdown already active, ignoring hand trigger";
                }
            }
            
            // Show gesture status in console only
            bool isOpen = m_handDetector->isHandOpen(detection.landmarks);
            bool isClosed = m_handDetector->isHandClosed(detection.landmarks);
            double closureRatio = m_handDetector->calculateHandClosureRatio(detection.landmarks);
            
            if (isOpen || isClosed) {
                QString gestureStatus = isOpen ? "OPEN" : "CLOSED";
                qDebug() << "Hand detected - Gesture:" << gestureStatus 
                         << "Confidence:" << static_cast<int>(detection.confidence * 100) << "%"
                         << "Closure ratio:" << closureRatio;
            }
        }
    }
}

=======
// Temporarily disabled hand detection processing methods
// Function drawHandBoundingBoxes removed to avoid compilation errors

// Temporarily disabled segmentation processing methods
/*
void Capture::updateSegmentationDisplay(const QImage &segmentedImage)
{
    // Convert QImage to cv::Mat and store
    cv::Mat segmentedMat = qImageToCvMat(segmentedImage);
    {
        QMutexLocker locker(&m_segmentationMutex);
        m_lastSegmentedFrame = segmentedMat.clone();
    }
}

void Capture::showSegmentationNotification()
{
    qDebug() << "Segmentation processing completed";
}

void Capture::onSegmentationResultReady(const QImage &segmentedImage)
{
    updateSegmentationDisplay(segmentedImage);
    showSegmentationNotification();
    emit segmentationCompleted();
}

void Capture::onSegmentationError(const QString &error)
{
    qWarning() << "TFLite segmentation error:" << error;
    QMessageBox::warning(this, "Segmentation Error", error);
}

void Capture::onTFLiteModelLoaded(bool success)
{
    m_tfliteModelLoaded = success;
    if (success) {
        qDebug() << "TFLite model loaded successfully";
        QMessageBox::information(this, "Success", "TFLite Deeplabv3 model loaded successfully!");
    } 
    else {
        qWarning() << "Failed to load TFLite model";
        QMessageBox::warning(this, "Error", "Failed to load TFLite Deeplabv3 model.");
    }
}
>>>>>>> e60f2997


void Capture::onHandDetectionFinished()
{
    // This slot can be used for async hand detection if needed in the future
    qDebug() << "Hand detection processing completed";
}
*/

<<<<<<< HEAD
// Static function for async processing
cv::Mat Capture::processFrameAsync(const cv::Mat &frame, void *segmentation)
=======
// Temporarily disabled static function for async processing
/*
cv::Mat Capture::processFrameAsync(const cv::Mat &frame, TFLiteDeepLabv3 *segmentation)
>>>>>>> e60f2997
{
    if (!segmentation) {
        return frame.clone();
    }
    
    // TODO: Implement segmentation when available
    return frame.clone();
}
*/

void Capture::updateDebugDisplay()
{
    // Debug output to verify the method is being called
    static int updateCount = 0;
    updateCount++;
    if (updateCount % 10 == 0) { // Log every 5 seconds (10 updates * 500ms)
        qDebug() << "Debug display update #" << updateCount << "FPS:" << m_currentFPS << "GPU:" << m_useGPU << "CUDA:" << m_useCUDA;
    }
    
    if (debugLabel) {
        QString peopleDetected = QString::number(m_lastDetections.size());
        QString modeText;
        switch (m_displayMode) {
            case NormalMode:
                modeText = "NORMAL VIEW";
                break;
            case RectangleMode:
                modeText = "ORIGINAL + RECTANGLES";
                break;
            case SegmentationMode:
                modeText = "BLACK BG + EDGE SILHOUETTES";
                break;
        }
        QString debugInfo = QString("FPS: %1 | %2 | People: %3")
                           .arg(m_currentFPS)
                           .arg(modeText)
                           .arg(peopleDetected);
        debugLabel->setText(debugInfo);
    }
    
    if (fpsLabel) {
        fpsLabel->setText(QString("FPS: %1").arg(m_currentFPS));
    }
    
    if (gpuStatusLabel) {
        QString gpuStatus;
        if (m_gpuUtilized) {
            gpuStatus = "ACTIVE (OpenCL)";
        } else if (m_useGPU) {
            gpuStatus = "AVAILABLE (OpenCL)";
        } else {
            gpuStatus = "OFF (CPU)";
        }
        gpuStatusLabel->setText(QString("GPU: %1").arg(gpuStatus));
        
        // Change color based on utilization
        if (m_gpuUtilized) {
            gpuStatusLabel->setStyleSheet("QLabel { color: #00ff00; font-size: 12px; font-weight: bold; }");
        } else if (m_useGPU) {
            gpuStatusLabel->setStyleSheet("QLabel { color: #00aaff; font-size: 12px; }");
        } else {
            gpuStatusLabel->setStyleSheet("QLabel { color: #ff6666; font-size: 12px; }");
        }
    }
    
<<<<<<< HEAD
    if (handDetectionLabel) {
        QString handStatus = m_showHandDetection ? "ON (Tracking)" : "OFF";
        QString handTime = QString::number(m_lastHandDetectionTime * 1000, 'f', 1);
        QString detectorType = m_handDetector ? m_handDetector->getDetectorType() : "Unknown";
        QString avgTime = m_handDetector ? QString::number(m_handDetector->getAverageProcessingTime(), 'f', 1) : "0.0";
        handDetectionLabel->setText(QString("Hand Detection: %1 (%2ms) [%3] Avg: %4ms").arg(handStatus).arg(handTime).arg(detectorType).arg(avgTime));
=======
    if (cudaStatusLabel) {
        QString cudaStatus;
        if (m_cudaUtilized) {
            cudaStatus = "ACTIVE (CUDA GPU)";
        } else if (m_useCUDA) {
            cudaStatus = "AVAILABLE (CUDA)";
        } else {
            cudaStatus = "OFF (CPU)";
        }
        cudaStatusLabel->setText(QString("CUDA: %1").arg(cudaStatus));
        
        // Change color based on utilization
        if (m_cudaUtilized) {
            cudaStatusLabel->setStyleSheet("QLabel { color: #00ff00; font-size: 12px; font-weight: bold; }");
        } else if (m_useCUDA) {
            cudaStatusLabel->setStyleSheet("QLabel { color: #ff00ff; font-size: 12px; }");
        } else {
            cudaStatusLabel->setStyleSheet("QLabel { color: #ff6666; font-size: 12px; }");
        }
    }
    
    if (personDetectionLabel) {
        QString personStatus = ((m_displayMode == RectangleMode || m_displayMode == SegmentationMode) ? "ON" : "OFF");
        QString personTime = QString::number(m_lastPersonDetectionTime * 1000, 'f', 1);
        QString personFPS = QString::number(m_personDetectionFPS, 'f', 1);
        QString peopleCount = QString::number(m_lastDetections.size());
        personDetectionLabel->setText(QString("Unified Detection: %1 (%2ms, %3 FPS, %4 people)").arg(personStatus).arg(personTime).arg(personFPS).arg(peopleCount));
>>>>>>> e60f2997
    }
    
    if (personSegmentationLabel) {
        QString segStatus = ((m_displayMode == RectangleMode || m_displayMode == SegmentationMode) ? "ON" : "OFF");
        QString segTime = QString::number(m_lastPersonDetectionTime * 1000, 'f', 1);
        QString segFPS = QString::number(m_personDetectionFPS, 'f', 1);
        QString peopleCount = QString::number(m_lastDetections.size());
        personSegmentationLabel->setText(QString("Detection & Segmentation: %1 (%2ms, %3 FPS, %4 people)").arg(segStatus).arg(segTime).arg(segFPS).arg(peopleCount));
    }
    
    // if (handDetectionLabel) {
    //     QString handStatus = m_showHandDetection ? "ON (Tracking)" : "OFF";
    //     QString handTime = QString::number(m_lastHandDetectionTime * 1000, 'f', 1);
    //     handDetectionLabel->setText(QString("Hand Detection: %1 (%2ms)").arg(handStatus).arg(handTime));
    // }
}

void Capture::startRecording()
{
    if (!cameraWorker->isCameraOpen()) {
        qWarning() << "Cannot start recording: Camera not opened by worker.";
        ui->capture->setEnabled(true);
        return;
    }

    m_recordedFrames.clear();
    m_isRecording = true;
    m_recordedSeconds = 0;

    // Use the original camera FPS for recording to maintain natural timing
    // The scaling is applied to the frame content, not the timing
    m_adjustedRecordingFPS = m_actualCameraFPS;
    
    qDebug() << "Recording with original camera FPS:" << m_adjustedRecordingFPS;
    qDebug() << "  - Scale factor:" << m_personScaleFactor;
    qDebug() << "  - Frame scaling will be applied during capture, not timing";
    
    int frameIntervalMs = qMax(1, static_cast<int>(1000.0 / m_adjustedRecordingFPS));

    recordTimer->start(1000);
    recordingFrameTimer->start(frameIntervalMs);
    qDebug() << "Recording started at adjusted FPS: " + QString::number(m_adjustedRecordingFPS)
                    + " frames/sec (interval: " + QString::number(frameIntervalMs) + "ms)";
    
    // Pre-calculate label size for better performance during recording
    m_cachedLabelSize = ui->videoLabel->size();
}

void Capture::stopRecording()
{
    if (!m_isRecording)
        return;

    recordTimer->stop();
    recordingFrameTimer->stop();
    m_isRecording = false;
    qDebug() << "Recording stopped. Captured " + QString::number(m_recordedFrames.size())
                    + " frames.";

    if (!m_recordedFrames.isEmpty()) {
        qDebug() << "Emitting video with adjusted FPS:" << m_adjustedRecordingFPS << "(base:" << m_actualCameraFPS << ")";
        
        // Emit the adjusted FPS to ensure playback matches the recording rate
        emit videoRecorded(m_recordedFrames, m_adjustedRecordingFPS);
    }
    
    emit showFinalOutputPage();
    qDebug() << "Recording stopped";
}

void Capture::performImageCapture()
{
    // Capture the scaled frame exactly as it appears in the UI (ignoring foreground template)
    if (!m_originalCameraImage.isNull()) {
        QPixmap cameraPixmap = QPixmap::fromImage(m_originalCameraImage);
        QSize labelSize = ui->videoLabel->size();

        // Apply the same scaling logic as the live display
        // First scale to fit the label - use FastTransformation for better performance
        QPixmap scaledPixmap = cameraPixmap.scaled(
            labelSize,
            Qt::KeepAspectRatioByExpanding,
            Qt::FastTransformation
        );

        // Apply person scaling if needed
        if (qAbs(m_personScaleFactor - 1.0) > 0.01) {
            QSize originalSize = scaledPixmap.size();
            int newWidth = qRound(originalSize.width() * m_personScaleFactor);
            int newHeight = qRound(originalSize.height() * m_personScaleFactor);
            
            scaledPixmap = scaledPixmap.scaled(
                newWidth, newHeight,
                Qt::KeepAspectRatio,
                Qt::FastTransformation
            );
        }
        
        m_capturedImage = scaledPixmap;
            emit imageCaptured(m_capturedImage);
        qDebug() << "Image captured (scaled frame exactly as displayed, no foreground compositing).";
        qDebug() << "Captured image size:" << m_capturedImage.size() << "Original size:" << cameraPixmap.size();
    } else {
        qWarning() << "Failed to capture image: original camera image is empty.";
        QMessageBox::warning(this, "Capture Failed", "No camera feed available to capture an image.");
    }
    emit showFinalOutputPage();
}

QImage Capture::cvMatToQImage(const cv::Mat &mat)
{
    if (mat.empty()) {
        return QImage();
    }

    // Optimize for BGR format (most common from camera)
    if (mat.type() == CV_8UC3) {
        // Use faster conversion for BGR
        QImage qImage(mat.data, mat.cols, mat.rows, mat.step, QImage::Format_RGB888);
        return qImage.rgbSwapped(); // Convert BGR to RGB
    }
    
    // Fallback for other formats
    switch (mat.type()) {
        case CV_8UC1: {
            QImage qImage(mat.data, mat.cols, mat.rows, mat.step, QImage::Format_Grayscale8);
            return qImage.copy(); // Need to copy for grayscale
        }
        case CV_8UC4: {
            QImage qImage(mat.data, mat.cols, mat.rows, mat.step, QImage::Format_RGBA8888);
            return qImage.copy(); // Need to copy for RGBA
        }
        default: {
            cv::Mat converted;
            cv::cvtColor(mat, converted, cv::COLOR_BGR2RGB);
            QImage qImage(converted.data, converted.cols, converted.rows, converted.step, QImage::Format_RGB888);
            return qImage.copy();
        }
    }
}

void Capture::setCaptureMode(CaptureMode mode)
{
    m_currentCaptureMode = mode;
    qDebug() << "Capture mode set to:" << static_cast<int>(mode);
}

void Capture::setVideoTemplate(const VideoTemplate &templateData)
{
    m_currentVideoTemplate = templateData;
    qDebug() << "Video template set:" << templateData.name << "Duration:" << templateData.durationSeconds;
}

// Enhanced Person Detection and Segmentation methods
void Capture::initializePersonDetection()
{
    qDebug() << "🎮 ===== initializePersonDetection() CALLED =====";
    qDebug() << "Initializing Enhanced Person Detection and Segmentation...";
    
    // Initialize HOG detectors for person detection
    qDebug() << "🎮 ===== CAPTURE INITIALIZATION STARTED =====";
    m_hogDetector.setSVMDetector(cv::HOGDescriptor::getDefaultPeopleDetector());
    m_hogDetectorDaimler.setSVMDetector(cv::HOGDescriptor::getDaimlerPeopleDetector());
    
    // Initialize CUDA HOG detector for GPU acceleration
    qDebug() << "🎮 ===== STARTING CUDA HOG INITIALIZATION =====";
    
    // Check if CUDA is available
    int cudaDevices = cv::cuda::getCudaEnabledDeviceCount();
    qDebug() << "🎮 CUDA devices found:" << cudaDevices;
    
    if (cudaDevices > 0) {
        try {
            qDebug() << "🎮 Creating CUDA HOG detector...";
            // Create CUDA HOG with default people detector
            m_cudaHogDetector = cv::cuda::HOG::create(
                cv::Size(64, 128),  // win_size
                cv::Size(16, 16),   // block_size
                cv::Size(8, 8),     // block_stride
                cv::Size(8, 8),     // cell_size
                9                   // nbins
            );
            
            if (!m_cudaHogDetector.empty()) {
                qDebug() << "🎮 CUDA HOG detector created successfully";
                m_cudaHogDetector->setSVMDetector(m_cudaHogDetector->getDefaultPeopleDetector());
                qDebug() << "✅ CUDA HOG detector ready for GPU acceleration";
            } else {
                qWarning() << "⚠️ CUDA HOG creation failed - detector is empty";
                m_cudaHogDetector = nullptr;
            }
        } catch (const cv::Exception& e) {
            qWarning() << "⚠️ CUDA HOG initialization failed:" << e.what();
            m_cudaHogDetector = nullptr;
        }
    } else {
        qDebug() << "⚠️ CUDA not available for HOG initialization";
        m_cudaHogDetector = nullptr;
    }
    qDebug() << "🎮 ===== FINAL CUDA HOG INITIALIZATION CHECK =====";
    qDebug() << "🎮 CUDA HOG detector pointer:" << m_cudaHogDetector.get();
    qDebug() << "🎮 CUDA HOG detector empty:" << (m_cudaHogDetector && m_cudaHogDetector.empty() ? "yes" : "no");
    
    if (m_cudaHogDetector && !m_cudaHogDetector.empty()) {
        qDebug() << "✅ CUDA HOG detector successfully initialized and ready!";
        m_useCUDA = true; // Ensure CUDA is enabled
    } else {
        qWarning() << "⚠️ CUDA HOG detector initialization failed or not available";
        m_cudaHogDetector = nullptr;
    }
    qDebug() << "🎮 ===== CUDA HOG INITIALIZATION COMPLETE =====";
    
    // Initialize background subtractor for motion detection (matching peopledetect_v1.cpp)
    m_bgSubtractor = cv::createBackgroundSubtractorMOG2(500, 16, false);
    
    // Check if CUDA is available for NVIDIA GPU acceleration (PRIORITY)
    try {
        if (cv::cuda::getCudaEnabledDeviceCount() > 0) {
            m_useCUDA = true;
            qDebug() << "🎮 CUDA GPU acceleration enabled for NVIDIA GPU (PRIORITY)";
            qDebug() << "CUDA devices found:" << cv::cuda::getCudaEnabledDeviceCount();
            
            // Get CUDA device info
            cv::cuda::DeviceInfo deviceInfo(0);
            if (deviceInfo.isCompatible()) {
                qDebug() << "CUDA Device:" << deviceInfo.name();
                qDebug() << "Memory:" << deviceInfo.totalMemory() / (1024*1024) << "MB";
                qDebug() << "Compute Capability:" << deviceInfo.majorVersion() << "." << deviceInfo.minorVersion();
                qDebug() << "CUDA will be used for color conversion and resizing operations";
            }
        } else {
            qDebug() << "⚠️ CUDA not available, checking OpenCL";
            m_useCUDA = false;
        }
    } catch (...) {
        qDebug() << "⚠️ CUDA initialization failed, checking OpenCL";
        m_useCUDA = false;
    }
    
    // Check if OpenCL is available for HOG detection (ALWAYS ENABLE FOR HOG)
    try {
        if (cv::ocl::useOpenCL()) {
            m_useGPU = true;
            qDebug() << "🎮 OpenCL GPU acceleration enabled for HOG detection";
            qDebug() << "OpenCL will be used for HOG detection (GPU acceleration)";
            
            // Force OpenCL usage
            cv::ocl::setUseOpenCL(true);
            
            // Test OpenCL with a simple operation
            cv::UMat testMat;
            testMat.create(100, 100, CV_8UC3);
            if (!testMat.empty()) {
                qDebug() << "OpenCL memory allocation test passed";
                
                // Test OpenCL with a simple operation
                cv::UMat testResult;
                cv::cvtColor(testMat, testResult, cv::COLOR_BGR2GRAY);
                qDebug() << "OpenCL color conversion test passed";
            }
            
            // OpenCL device info not available in this OpenCV version
            qDebug() << "OpenCL GPU acceleration ready for HOG detection";
            
        } else {
            qDebug() << "⚠️ OpenCL not available for HOG, will use CPU";
            m_useGPU = false;
        }
    } catch (...) {
        qDebug() << "⚠️ OpenCL initialization failed for HOG, will use CPU";
        m_useGPU = false;
    }
    
    // Check if OpenCL is available for AMD GPU acceleration (FALLBACK)
    if (!m_useCUDA) {
        try {
            if (cv::ocl::useOpenCL()) {
                m_useGPU = true;
                qDebug() << "🎮 OpenCL GPU acceleration enabled for AMD GPU (fallback)";
                qDebug() << "Using UMat for GPU memory management";
            } else {
                qDebug() << "⚠️ OpenCL not available, using CPU";
                m_useGPU = false;
            }
        } catch (...) {
            qDebug() << "⚠️ OpenCL initialization failed, using CPU";
            m_useGPU = false;
        }
    }
    
    // Initialize async processing
    m_personDetectionWatcher = new QFutureWatcher<cv::Mat>(this);
    connect(m_personDetectionWatcher, &QFutureWatcher<cv::Mat>::finished, 
            this, &Capture::onPersonDetectionFinished);
    
    // Set CUDA device for optimal performance
    if (m_useCUDA) {
        try {
            // Check CUDA device availability before setting
            int deviceCount = cv::cuda::getCudaEnabledDeviceCount();
            if (deviceCount > 0) {
                cv::cuda::setDevice(0);
                qDebug() << "CUDA device 0 set for optimal performance";
                
                // Test CUDA memory allocation
                cv::cuda::GpuMat testMat;
                testMat.create(100, 100, CV_8UC3);
                if (testMat.empty()) {
                    throw cv::Exception(0, "CUDA memory allocation test failed", "", "", 0);
                }
                qDebug() << "CUDA memory allocation test passed";
            } else {
                qWarning() << "No CUDA devices available, disabling CUDA";
                m_useCUDA = false;
            }
        } catch (const cv::Exception& e) {
            qWarning() << "CUDA initialization failed:" << e.what() << "Disabling CUDA";
            m_useCUDA = false;
        } catch (...) {
            qWarning() << "Unknown CUDA initialization error, disabling CUDA";
            m_useCUDA = false;
        }
    }
    
    qDebug() << "Enhanced Person Detection and Segmentation initialized successfully";
    qDebug() << "GPU Priority: CUDA (NVIDIA) > OpenCL (AMD) > CPU (fallback)";
}

cv::Mat Capture::processFrameWithUnifiedDetection(const cv::Mat &frame)
{
    // Validate input frame
    if (frame.empty() || frame.cols <= 0 || frame.rows <= 0) {
        qWarning() << "Invalid frame received, returning empty result";
        return cv::Mat::zeros(480, 640, CV_8UC3);
    }
    
    m_personDetectionTimer.start();
    
    try {
        // Optimized processing for 30 FPS with GPU (matching peopledetect_v1.cpp)
        cv::Mat processFrame = frame;
        if (frame.cols > 640) {
            double scale = 640.0 / frame.cols;
            cv::resize(frame, processFrame, cv::Size(), scale, scale, cv::INTER_LINEAR);
        }
        
        // Detect people using enhanced detection
        std::vector<cv::Rect> found = detectPeople(processFrame);
        
        // Scale results back if we resized the frame
        if (processFrame.cols != frame.cols) {
            double scale = (double)frame.cols / processFrame.cols;
            for (auto& rect : found) {
                rect.x = cvRound(rect.x * scale);
                rect.y = cvRound(rect.y * scale);
                rect.width = cvRound(rect.width * scale);
                rect.height = cvRound(rect.height * scale);
            }
        }
        
        // Get motion mask for filtering
        cv::Mat motionMask = getMotionMask(frame);
        
        // Filter detections by motion
        std::vector<cv::Rect> motionFiltered = filterByMotion(found, motionMask);
        
        // Store detections for UI display
        m_lastDetections = motionFiltered;
        
        // Create segmented frame with motion-filtered detections
        qDebug() << "🎯 Creating segmented frame with" << motionFiltered.size() << "detections, display mode:" << m_displayMode;
        cv::Mat segmentedFrame = createSegmentedFrame(frame, motionFiltered);
        
        // Update timing info
        m_lastPersonDetectionTime = m_personDetectionTimer.elapsed() / 1000.0;
        m_personDetectionFPS = (m_lastPersonDetectionTime > 0) ? 1.0 / m_lastPersonDetectionTime : 0;
        
        // Log people detection for visibility
        if (motionFiltered.size() > 0) {
            qDebug() << "🎯 PEOPLE DETECTED:" << motionFiltered.size() << "person(s) in frame (motion filtered from" << found.size() << "detections)";
            qDebug() << "🎯 Detection details:";
            for (size_t i = 0; i < motionFiltered.size(); i++) {
                qDebug() << "🎯 Person" << i << "at" << motionFiltered[i].x << motionFiltered[i].y << motionFiltered[i].width << "x" << motionFiltered[i].height;
            }
        } else {
            qDebug() << "⚠️ NO PEOPLE DETECTED in frame (total detections:" << found.size() << ")";
            
            // For testing: create a fake detection in the center of the frame if no detections found
            if (m_displayMode == SegmentationMode && frame.cols > 0 && frame.rows > 0) {
                qDebug() << "🎯 TESTING: Creating fake detection in center for segmentation testing";
                cv::Rect fakeDetection(frame.cols/4, frame.rows/4, frame.cols/2, frame.rows/2);
                motionFiltered.push_back(fakeDetection);
                qDebug() << "🎯 TESTING: Added fake detection at" << fakeDetection.x << fakeDetection.y << fakeDetection.width << "x" << fakeDetection.height;
            }
        }
        
        return segmentedFrame;
        
    } catch (const cv::Exception& e) {
        qWarning() << "OpenCV exception in unified detection:" << e.what();
        return frame.clone();
    } catch (const std::exception& e) {
        qWarning() << "Exception in unified detection:" << e.what();
        return frame.clone();
    } catch (...) {
        qWarning() << "Unknown error in unified detection, returning original frame";
        return frame.clone();
    }
}

cv::Mat Capture::createSegmentedFrame(const cv::Mat &frame, const std::vector<cv::Rect> &detections)
{
    // Process only first 3 detections for better performance (matching peopledetect_v1.cpp)
    int maxDetections = std::min(3, (int)detections.size());
    
    if (m_displayMode == SegmentationMode) {
        qDebug() << "🎯 SEGMENTATION MODE: Creating black background + edge-based silhouettes";
        // Create black background for edge-based segmentation
        cv::Mat segmentedFrame = cv::Mat::zeros(frame.size(), frame.type());
        
        for (int i = 0; i < maxDetections; i++) {
            const auto& detection = detections[i];
            qDebug() << "🎯 Processing detection" << i << "at" << detection.x << detection.y << detection.width << "x" << detection.height;
            
            // Get enhanced edge-based segmentation mask for this person
            cv::Mat personMask = enhancedSilhouetteSegment(frame, detection);
            
            // Check if mask has any non-zero pixels
            int nonZeroPixels = cv::countNonZero(personMask);
            qDebug() << "🎯 Person mask has" << nonZeroPixels << "non-zero pixels";
            
            // Apply mask to extract person
            cv::Mat personRegion;
            frame.copyTo(personRegion, personMask);
            
            // Add to segmented frame (black background + edge-based silhouettes)
            cv::add(segmentedFrame, personRegion, segmentedFrame);
        }
        
        qDebug() << "🎯 Segmentation complete, returning segmented frame";
        return segmentedFrame;
    } else if (m_displayMode == RectangleMode) {
        // Show original frame with detection rectangles
        cv::Mat displayFrame = frame.clone();
        
        qDebug() << "Drawing" << maxDetections << "detection rectangles";
        
        for (int i = 0; i < maxDetections; i++) {
            const auto& detection = detections[i];
            
            // Draw detection rectangles with thick green lines
            cv::Rect adjustedRect = detection;
            adjustRect(adjustedRect);
            cv::rectangle(displayFrame, adjustedRect.tl(), adjustedRect.br(), cv::Scalar(0, 255, 0), 3);
            
            qDebug() << "Rectangle" << i << "at" << adjustedRect.x << adjustedRect.y << adjustedRect.width << "x" << adjustedRect.height;
        }
        
        return displayFrame;
    } else {
        // Normal mode - return original frame
        return frame.clone();
    }
}

cv::Mat Capture::enhancedSilhouetteSegment(const cv::Mat &frame, const cv::Rect &detection)
{
    // Optimized frame skipping for GPU-accelerated segmentation - process every 2nd frame
    static int frameCounter = 0;
    static double lastProcessingTime = 0.0;
    frameCounter++;
    
    // Adaptive skipping based on processing time (more aggressive with GPU)
    bool shouldProcess = (frameCounter % 2 == 0); // Process every 2nd frame by default
    
    // If processing is taking too long, skip more frames
    if (lastProcessingTime > 30.0) { // If processing took more than 30ms
        shouldProcess = (frameCounter % 3 == 0); // Process every 3rd frame
    } else if (lastProcessingTime < 15.0) { // If processing is very fast
        shouldProcess = true; // Process every frame
    }
    
    if (!shouldProcess) {
        // Return cached result for skipped frames
        static cv::Mat lastMask;
        if (!lastMask.empty()) {
            return lastMask.clone();
        }
    }
    
    // Start timing for adaptive processing
    auto startTime = std::chrono::high_resolution_clock::now();
    
    qDebug() << "🎯 Starting enhanced silhouette segmentation for detection at" << detection.x << detection.y << detection.width << "x" << detection.height;
    
    // Person-focused silhouette segmentation with enhanced edge detection
    // Validate and clip detection rectangle to frame bounds
    qDebug() << "🎯 Frame size:" << frame.cols << "x" << frame.rows;
    qDebug() << "🎯 Original detection rectangle:" << detection.x << detection.y << detection.width << "x" << detection.height;
    
    // Create a clipped version of the detection rectangle
    cv::Rect clippedDetection = detection;
    
    // Clip to frame bounds
    clippedDetection.x = std::max(0, clippedDetection.x);
    clippedDetection.y = std::max(0, clippedDetection.y);
    clippedDetection.width = std::min(clippedDetection.width, frame.cols - clippedDetection.x);
    clippedDetection.height = std::min(clippedDetection.height, frame.rows - clippedDetection.y);
    
    qDebug() << "🎯 Clipped detection rectangle:" << clippedDetection.x << clippedDetection.y << clippedDetection.width << "x" << clippedDetection.height;
    
    // Check if the clipped rectangle is still valid
    if (clippedDetection.width <= 0 || clippedDetection.height <= 0) {
        qDebug() << "🎯 Clipped detection rectangle is invalid, returning empty mask";
        return cv::Mat::zeros(frame.size(), CV_8UC1);
    }
    
    // Create expanded rectangle for full body coverage
    cv::Rect expandedRect = clippedDetection;
    expandedRect.x = std::max(0, expandedRect.x - 25); // Larger expansion for full body
    expandedRect.y = std::max(0, expandedRect.y - 25);
    expandedRect.width = std::min(frame.cols - expandedRect.x, expandedRect.width + 50); // Larger expansion
    expandedRect.height = std::min(frame.rows - expandedRect.y, expandedRect.height + 50);
    
    qDebug() << "🎯 Expanded rectangle:" << expandedRect.x << expandedRect.y << expandedRect.width << "x" << expandedRect.height;
    
    // Validate expanded rectangle
    if (expandedRect.width <= 0 || expandedRect.height <= 0) {
        qDebug() << "🎯 Invalid expanded rectangle, returning empty mask";
        return cv::Mat::zeros(frame.size(), CV_8UC1);
    }
    
    // Create ROI for silhouette extraction
    cv::Mat roi = frame(expandedRect);
    cv::Mat roiMask = cv::Mat::zeros(roi.size(), CV_8UC1);
    
    qDebug() << "🎯 ROI created, size:" << roi.cols << "x" << roi.rows;
    
    // GPU-accelerated edge detection for full body segmentation
    cv::Mat edges;
    
    if (m_useCUDA) {
        try {
            // Upload ROI to GPU
            cv::cuda::GpuMat gpu_roi;
            gpu_roi.upload(roi);
            
            // Convert to grayscale on GPU
            cv::cuda::GpuMat gpu_gray;
            cv::cuda::cvtColor(gpu_roi, gpu_gray, cv::COLOR_BGR2GRAY);
            
            // Apply Gaussian blur on GPU using CUDA filters
            cv::cuda::GpuMat gpu_blurred;
            cv::Ptr<cv::cuda::Filter> gaussian_filter = cv::cuda::createGaussianFilter(gpu_gray.type(), gpu_blurred.type(), cv::Size(5, 5), 0);
            gaussian_filter->apply(gpu_gray, gpu_blurred);
            
            // CUDA-accelerated Canny edge detection
            cv::cuda::GpuMat gpu_edges;
            cv::Ptr<cv::cuda::CannyEdgeDetector> canny_detector = cv::cuda::createCannyEdgeDetector(15, 45);
            canny_detector->detect(gpu_blurred, gpu_edges);
            
            // CUDA-accelerated morphological dilation
            cv::cuda::GpuMat gpu_dilated;
            cv::Ptr<cv::cuda::Filter> dilate_filter = cv::cuda::createMorphologyFilter(cv::MORPH_DILATE, gpu_edges.type(), cv::getStructuringElement(cv::MORPH_ELLIPSE, cv::Size(5, 5)));
            dilate_filter->apply(gpu_edges, gpu_dilated);
            
            // Download result back to CPU
            gpu_dilated.download(edges);
            
            qDebug() << "🎮 GPU-accelerated edge detection applied";
            
        } catch (const cv::Exception& e) {
            qWarning() << "CUDA edge detection failed, falling back to CPU:" << e.what();
            // Fallback to CPU processing
            cv::Mat gray;
            cv::cvtColor(roi, gray, cv::COLOR_BGR2GRAY);
            cv::Mat blurred;
            cv::GaussianBlur(gray, blurred, cv::Size(5, 5), 0);
            cv::Canny(blurred, edges, 15, 45);
            cv::Mat kernel_edge = cv::getStructuringElement(cv::MORPH_ELLIPSE, cv::Size(5, 5));
            cv::dilate(edges, edges, kernel_edge);
        }
    } else {
        // CPU fallback
        cv::Mat gray;
        cv::cvtColor(roi, gray, cv::COLOR_BGR2GRAY);
        cv::Mat blurred;
        cv::GaussianBlur(gray, blurred, cv::Size(5, 5), 0);
        cv::Canny(blurred, edges, 15, 45);
        cv::Mat kernel_edge = cv::getStructuringElement(cv::MORPH_ELLIPSE, cv::Size(5, 5));
        cv::dilate(edges, edges, kernel_edge);
    }
    
    // Find contours from edges
    std::vector<std::vector<cv::Point>> edgeContours;
    cv::findContours(edges, edgeContours, cv::RETR_EXTERNAL, cv::CHAIN_APPROX_SIMPLE);
    
    qDebug() << "🎯 Found" << edgeContours.size() << "edge contours";
    
    // Filter contours based on person-like characteristics
    std::vector<std::vector<cv::Point>> validContours;
    cv::Point detectionCenter(expandedRect.width/2, expandedRect.height/2);
    
    // Only process edge contours if they exist
    if (!edgeContours.empty()) {
        qDebug() << "🎯 Filtering" << edgeContours.size() << "contours for person-like characteristics";
    
    for (const auto& contour : edgeContours) {
        double area = cv::contourArea(contour);
        
            // Optimized size constraints for full body detection
            if (area > 10 && area < expandedRect.width * expandedRect.height * 0.98) {
            // Get bounding rectangle
            cv::Rect contourRect = cv::boundingRect(contour);
            
                // Check if contour is centered in the detection area (very lenient)
            cv::Point contourCenter(contourRect.x + contourRect.width/2, contourRect.y + contourRect.height/2);
            double distance = cv::norm(contourCenter - detectionCenter);
                double maxDistance = std::min(expandedRect.width, expandedRect.height) * 0.9; // Very lenient distance
            
                            // Optimized aspect ratio check for full body
            double aspectRatio = (double)contourRect.height / contourRect.width;
            
            if (distance < maxDistance && aspectRatio > 0.2) { // Allow very wide aspect ratios for full body
                validContours.push_back(contour);
            }
        }
    }
    
        qDebug() << "🎯 After filtering:" << validContours.size() << "valid contours";
    } else {
        qDebug() << "🎯 No edge contours found, skipping to background subtraction";
    }
    
    // If no valid edge contours found, use background subtraction approach
    if (validContours.empty()) {
        qDebug() << "🎯 No valid edge contours, trying background subtraction";
        // Use background subtraction for motion-based segmentation
        cv::Mat fgMask;
        m_bgSubtractor->apply(roi, fgMask);
        
        // GPU-accelerated morphological operations for full body
        if (m_useCUDA) {
            try {
                // Upload mask to GPU
                cv::cuda::GpuMat gpu_fgMask;
                gpu_fgMask.upload(fgMask);
                
                // Create morphological kernels
                cv::Mat kernel = cv::getStructuringElement(cv::MORPH_ELLIPSE, cv::Size(7, 7));
                cv::Mat kernel_dilate = cv::getStructuringElement(cv::MORPH_ELLIPSE, cv::Size(5, 5));
                
                // GPU-accelerated morphological operations
                cv::Ptr<cv::cuda::Filter> open_filter = cv::cuda::createMorphologyFilter(cv::MORPH_OPEN, gpu_fgMask.type(), kernel);
                cv::Ptr<cv::cuda::Filter> close_filter = cv::cuda::createMorphologyFilter(cv::MORPH_CLOSE, gpu_fgMask.type(), kernel);
                cv::Ptr<cv::cuda::Filter> dilate_filter = cv::cuda::createMorphologyFilter(cv::MORPH_DILATE, gpu_fgMask.type(), kernel_dilate);
                
                open_filter->apply(gpu_fgMask, gpu_fgMask);
                close_filter->apply(gpu_fgMask, gpu_fgMask);
                dilate_filter->apply(gpu_fgMask, gpu_fgMask);
                
                // Download result back to CPU
                gpu_fgMask.download(fgMask);
                
                qDebug() << "🎮 GPU-accelerated morphological operations applied";
                
            } catch (const cv::Exception& e) {
                qWarning() << "CUDA morphological operations failed, falling back to CPU:" << e.what();
                // Fallback to CPU processing
                cv::Mat kernel = cv::getStructuringElement(cv::MORPH_ELLIPSE, cv::Size(7, 7));
                cv::morphologyEx(fgMask, fgMask, cv::MORPH_OPEN, kernel);
                cv::morphologyEx(fgMask, fgMask, cv::MORPH_CLOSE, kernel);
                cv::Mat kernel_dilate = cv::getStructuringElement(cv::MORPH_ELLIPSE, cv::Size(5, 5));
                cv::dilate(fgMask, fgMask, kernel_dilate);
            }
        } else {
            // CPU fallback
            cv::Mat kernel = cv::getStructuringElement(cv::MORPH_ELLIPSE, cv::Size(7, 7));
            cv::morphologyEx(fgMask, fgMask, cv::MORPH_OPEN, kernel);
            cv::morphologyEx(fgMask, fgMask, cv::MORPH_CLOSE, kernel);
            cv::Mat kernel_dilate = cv::getStructuringElement(cv::MORPH_ELLIPSE, cv::Size(5, 5));
            cv::dilate(fgMask, fgMask, kernel_dilate);
        }
        
        // Find contours from background subtraction
        cv::findContours(fgMask, validContours, cv::RETR_EXTERNAL, cv::CHAIN_APPROX_SIMPLE);
        qDebug() << "🎯 Background subtraction found" << validContours.size() << "contours";
    }
    
    // If still no valid contours, try color-based segmentation
    if (validContours.empty()) {
        qDebug() << "🎯 No contours from background subtraction, trying color-based segmentation";
        
        // GPU-accelerated color space conversion and thresholding
        cv::Mat combinedMask;
        
        if (m_useCUDA) {
            try {
                // Upload ROI to GPU
                cv::cuda::GpuMat gpu_roi;
                gpu_roi.upload(roi);
                
                // Convert to HSV on GPU
                cv::cuda::GpuMat gpu_hsv;
                cv::cuda::cvtColor(gpu_roi, gpu_hsv, cv::COLOR_BGR2HSV);
                
                // Create masks for skin-like colors and non-background colors on GPU
                cv::cuda::GpuMat gpu_skinMask, gpu_colorMask;
                cv::cuda::inRange(gpu_hsv, cv::Scalar(0, 20, 70), cv::Scalar(20, 255, 255), gpu_skinMask);
                cv::cuda::inRange(gpu_hsv, cv::Scalar(0, 30, 50), cv::Scalar(180, 255, 255), gpu_colorMask);
                
                // Combine masks on GPU using bitwise_or
                cv::cuda::GpuMat gpu_combinedMask;
                cv::cuda::bitwise_or(gpu_skinMask, gpu_colorMask, gpu_combinedMask);
                
                // Download result back to CPU
                gpu_combinedMask.download(combinedMask);
                
                qDebug() << "🎮 GPU-accelerated color segmentation applied";
                
            } catch (const cv::Exception& e) {
                qWarning() << "CUDA color segmentation failed, falling back to CPU:" << e.what();
                // Fallback to CPU processing
                cv::Mat hsv;
                cv::cvtColor(roi, hsv, cv::COLOR_BGR2HSV);
                cv::Mat skinMask;
                cv::inRange(hsv, cv::Scalar(0, 20, 70), cv::Scalar(20, 255, 255), skinMask);
                cv::Mat colorMask;
                cv::inRange(hsv, cv::Scalar(0, 30, 50), cv::Scalar(180, 255, 255), colorMask);
                cv::bitwise_or(skinMask, colorMask, combinedMask);
            }
        } else {
            // CPU fallback
            cv::Mat hsv;
            cv::cvtColor(roi, hsv, cv::COLOR_BGR2HSV);
            cv::Mat skinMask;
            cv::inRange(hsv, cv::Scalar(0, 20, 70), cv::Scalar(20, 255, 255), skinMask);
            cv::Mat colorMask;
            cv::inRange(hsv, cv::Scalar(0, 30, 50), cv::Scalar(180, 255, 255), colorMask);
            cv::bitwise_or(skinMask, colorMask, combinedMask);
        }
        
        // GPU-accelerated morphological operations for color segmentation
        if (m_useCUDA) {
            try {
                // Upload mask to GPU
                cv::cuda::GpuMat gpu_combinedMask;
                gpu_combinedMask.upload(combinedMask);
                
                // Create morphological kernel
                cv::Mat kernel = cv::getStructuringElement(cv::MORPH_ELLIPSE, cv::Size(5, 5));
                
                // GPU-accelerated morphological operations
                cv::Ptr<cv::cuda::Filter> open_filter = cv::cuda::createMorphologyFilter(cv::MORPH_OPEN, gpu_combinedMask.type(), kernel);
                cv::Ptr<cv::cuda::Filter> close_filter = cv::cuda::createMorphologyFilter(cv::MORPH_CLOSE, gpu_combinedMask.type(), kernel);
                
                open_filter->apply(gpu_combinedMask, gpu_combinedMask);
                close_filter->apply(gpu_combinedMask, gpu_combinedMask);
                
                // Download result back to CPU
                gpu_combinedMask.download(combinedMask);
                
                qDebug() << "🎮 GPU-accelerated color morphological operations applied";
                
            } catch (const cv::Exception& e) {
                qWarning() << "CUDA color morphological operations failed, falling back to CPU:" << e.what();
                // Fallback to CPU processing
                cv::Mat kernel = cv::getStructuringElement(cv::MORPH_ELLIPSE, cv::Size(5, 5));
                cv::morphologyEx(combinedMask, combinedMask, cv::MORPH_OPEN, kernel);
                cv::morphologyEx(combinedMask, combinedMask, cv::MORPH_CLOSE, kernel);
            }
        } else {
            // CPU fallback
            cv::Mat kernel = cv::getStructuringElement(cv::MORPH_ELLIPSE, cv::Size(5, 5));
            cv::morphologyEx(combinedMask, combinedMask, cv::MORPH_OPEN, kernel);
            cv::morphologyEx(combinedMask, combinedMask, cv::MORPH_CLOSE, kernel);
        }
        
        // Find contours from color segmentation
        cv::findContours(combinedMask, validContours, cv::RETR_EXTERNAL, cv::CHAIN_APPROX_SIMPLE);
        qDebug() << "🎯 Color-based segmentation found" << validContours.size() << "contours";
    }
    
    // Create mask from valid contours
    if (!validContours.empty()) {
        qDebug() << "🎯 Creating mask from" << validContours.size() << "valid contours";
        // Sort contours by area
        std::sort(validContours.begin(), validContours.end(), 
                 [](const std::vector<cv::Point>& a, const std::vector<cv::Point>& b) {
                     return cv::contourArea(a) > cv::contourArea(b);
                 });
        
        // Enhanced contour usage for full body coverage
        int maxContours = std::min(4, (int)validContours.size()); // Use up to 4 largest contours for full body
        for (int i = 0; i < maxContours; i++) {
            cv::drawContours(roiMask, validContours, i, cv::Scalar(255), -1);
        }
        
        // Fill holes in the silhouette
        cv::Mat filledMask = roiMask.clone();
        cv::floodFill(filledMask, cv::Point(0, 0), cv::Scalar(128));
        cv::floodFill(filledMask, cv::Point(filledMask.cols-1, 0), cv::Scalar(128));
        cv::floodFill(filledMask, cv::Point(0, filledMask.rows-1), cv::Scalar(128));
        cv::floodFill(filledMask, cv::Point(filledMask.cols-1, filledMask.rows-1), cv::Scalar(128));
        
        // Create final mask
        for (int y = 0; y < filledMask.rows; y++) {
            for (int x = 0; x < filledMask.cols; x++) {
                if (filledMask.at<uchar>(y, x) != 128) {
                    roiMask.at<uchar>(y, x) = 255;
                } else {
                    roiMask.at<uchar>(y, x) = 0;
                }
            }
        }
        
        // GPU-accelerated final morphological cleanup for full body
        if (m_useCUDA) {
            try {
                // Upload mask to GPU
                cv::cuda::GpuMat gpu_roiMask;
                gpu_roiMask.upload(roiMask);
                
                // Create morphological kernels
                cv::Mat kernel_clean = cv::getStructuringElement(cv::MORPH_ELLIPSE, cv::Size(7, 7));
                cv::Mat kernel_dilate = cv::getStructuringElement(cv::MORPH_ELLIPSE, cv::Size(3, 3));
                
                // GPU-accelerated morphological operations
                cv::Ptr<cv::cuda::Filter> close_filter = cv::cuda::createMorphologyFilter(cv::MORPH_CLOSE, gpu_roiMask.type(), kernel_clean);
                cv::Ptr<cv::cuda::Filter> dilate_filter = cv::cuda::createMorphologyFilter(cv::MORPH_DILATE, gpu_roiMask.type(), kernel_dilate);
                
                close_filter->apply(gpu_roiMask, gpu_roiMask);
                dilate_filter->apply(gpu_roiMask, gpu_roiMask);
                
                // Download result back to CPU
                gpu_roiMask.download(roiMask);
                
                qDebug() << "🎮 GPU-accelerated final morphological cleanup applied";
                
            } catch (const cv::Exception& e) {
                qWarning() << "CUDA final morphological cleanup failed, falling back to CPU:" << e.what();
                // Fallback to CPU processing
                cv::Mat kernel_clean = cv::getStructuringElement(cv::MORPH_ELLIPSE, cv::Size(7, 7));
        cv::morphologyEx(roiMask, roiMask, cv::MORPH_CLOSE, kernel_clean);
                cv::Mat kernel_dilate = cv::getStructuringElement(cv::MORPH_ELLIPSE, cv::Size(3, 3));
                cv::dilate(roiMask, roiMask, kernel_dilate);
            }
        } else {
            // CPU fallback
            cv::Mat kernel_clean = cv::getStructuringElement(cv::MORPH_ELLIPSE, cv::Size(7, 7));
            cv::morphologyEx(roiMask, roiMask, cv::MORPH_CLOSE, kernel_clean);
            cv::Mat kernel_dilate = cv::getStructuringElement(cv::MORPH_ELLIPSE, cv::Size(3, 3));
            cv::dilate(roiMask, roiMask, kernel_dilate);
        }
    } else {
        qDebug() << "🎯 No valid contours found, creating empty mask";
    }
    
    // Create final mask for the entire frame
    cv::Mat finalMask = cv::Mat::zeros(frame.size(), CV_8UC1);
    roiMask.copyTo(finalMask(expandedRect));
    
    int finalNonZeroPixels = cv::countNonZero(finalMask);
    qDebug() << "🎯 Enhanced silhouette segmentation complete, final mask has" << finalNonZeroPixels << "non-zero pixels";
    
    // Cache the result for frame skipping
    static cv::Mat lastMask;
    lastMask = finalMask.clone();
    
    // End timing and update adaptive processing
    auto endTime = std::chrono::high_resolution_clock::now();
    auto duration = std::chrono::duration_cast<std::chrono::microseconds>(endTime - startTime);
    lastProcessingTime = duration.count() / 1000.0; // Convert to milliseconds
    
    return finalMask;
}

void Capture::adjustRect(cv::Rect &r) const
{
    // The HOG detector returns slightly larger rectangles than the real objects,
    // so we slightly shrink the rectangles to get a nicer output.
    // EXACT from peopledetect_v1.cpp
    r.x += cvRound(r.width*0.1);
    r.width = cvRound(r.width*0.8);
    r.y += cvRound(r.height*0.07);
    r.height = cvRound(r.height*0.8);
}



std::vector<cv::Rect> Capture::detectPeople(const cv::Mat &frame)
{
    std::vector<cv::Rect> found;
    

    
    if (m_useCUDA) {
        // CUDA GPU-accelerated processing for NVIDIA GPU (PRIORITY)
        m_gpuUtilized = false;
        m_cudaUtilized = true;
        
        try {
            // Validate frame before CUDA operations
            if (frame.empty() || frame.cols <= 0 || frame.rows <= 0) {
                throw cv::Exception(0, "Invalid frame for CUDA processing", "", "", 0);
            }
            
            // Validate input frame dimensions before GPU operations
            if (frame.rows <= 0 || frame.cols <= 0) {
                qWarning() << "🎮 Invalid frame dimensions for CUDA processing:" << frame.rows << "x" << frame.cols;
                found.clear();
                m_cudaUtilized = false;
                return found;
            }
            
            // Upload to CUDA GPU
            cv::cuda::GpuMat gpu_frame;
            gpu_frame.upload(frame);
            
            // Validate uploaded GPU frame
            if (gpu_frame.empty() || gpu_frame.rows <= 0 || gpu_frame.cols <= 0) {
                qWarning() << "🎮 Invalid GPU frame dimensions after upload:" << gpu_frame.rows << "x" << gpu_frame.cols;
                found.clear();
                m_cudaUtilized = false;
                return found;
            }
            
            // Convert to grayscale on GPU
            cv::cuda::GpuMat gpu_gray;
            cv::cuda::cvtColor(gpu_frame, gpu_gray, cv::COLOR_BGR2GRAY);
            
            // Validate grayscale GPU frame
            if (gpu_gray.empty() || gpu_gray.rows <= 0 || gpu_gray.cols <= 0) {
                qWarning() << "🎮 Invalid grayscale GPU frame dimensions:" << gpu_gray.rows << "x" << gpu_gray.cols;
                found.clear();
                m_cudaUtilized = false;
                return found;
            }
            
            // Calculate resize dimensions for optimal detection accuracy (matching peopledetect_v1.cpp)
            int new_width = cvRound(gpu_gray.cols * 0.5); // 0.5x scale for better performance
            int new_height = cvRound(gpu_gray.rows * 0.5); // 0.5x scale for better performance
            
            // Ensure minimum dimensions for HOG detection (HOG needs at least 64x128)
            new_width = std::max(new_width, 128); // Minimum for HOG detection
            new_height = std::max(new_height, 256); // Minimum for HOG detection
            
            // Validate resize dimensions
            if (new_width <= 0 || new_height <= 0) {
                qWarning() << "🎮 Invalid resize dimensions:" << new_width << "x" << new_height;
                found.clear();
                m_cudaUtilized = false;
                return found;
            }
            
            qDebug() << "🎮 Resizing GPU matrix to:" << new_width << "x" << new_height;
            
            // Resize for optimal GPU performance (ensure minimum size for HOG)
            cv::cuda::GpuMat gpu_resized;
            cv::cuda::resize(gpu_gray, gpu_resized, cv::Size(new_width, new_height), 0, 0, cv::INTER_LINEAR);
            
            // Validate resized GPU matrix
            if (gpu_resized.empty() || gpu_resized.rows <= 0 || gpu_resized.cols <= 0) {
                qWarning() << "🎮 Invalid resized GPU matrix dimensions:" << gpu_resized.rows << "x" << gpu_resized.cols;
                found.clear();
                m_cudaUtilized = false;
                return found;
            }
            
            qDebug() << "🎮 Resized GPU matrix validated - size:" << gpu_resized.rows << "x" << gpu_resized.cols;
            
            // CUDA HOG detection
            if (m_cudaHogDetector && !m_cudaHogDetector.empty() && m_useCUDA) {
                try {
                    std::vector<cv::Rect> found_cuda;
                    
                    // Simple CUDA HOG detection (working state)
                    m_cudaHogDetector->detectMultiScale(gpu_resized, found_cuda);
                    
                    if (!found_cuda.empty()) {
                        found = found_cuda;
                        m_cudaUtilized = true;
                        qDebug() << "🎮 CUDA HOG detection SUCCESS - detected" << found_cuda.size() << "people";
                    } else {
                        qDebug() << "🎮 CUDA HOG completed but no people detected";
                        found.clear();
                    }
                    
                } catch (const cv::Exception& e) {
                    qDebug() << "🎮 CUDA HOG error:" << e.what() << "falling back to CPU";
                    m_cudaUtilized = false;
                    
                    // Fallback to CPU HOG detection (matching peopledetect_v1.cpp)
                    cv::Mat resized;
                    cv::resize(frame, resized, cv::Size(), 0.5, 0.5, cv::INTER_LINEAR);
                    m_hogDetector.detectMultiScale(resized, found, 0.0, cv::Size(8,8), cv::Size(), 1.05, 2, false);
                    
                    // Scale results back up to original size
                    double scale_factor = 1.0 / 0.5; // 1/0.5 = 2.0
                    for (auto& rect : found) {
                        rect.x = cvRound(rect.x * scale_factor);
                        rect.y = cvRound(rect.y * scale_factor);
                        rect.width = cvRound(rect.width * scale_factor);
                        rect.height = cvRound(rect.height * scale_factor);
                    }
                }
            } else {
                // CUDA HOG not available - check why
                if (!m_useCUDA) {
                    qDebug() << "🎮 CUDA not enabled, skipping CUDA HOG";
                } else if (!m_cudaHogDetector) {
                    qDebug() << "🎮 CUDA HOG detector not initialized";
                } else if (m_cudaHogDetector.empty()) {
                    qDebug() << "🎮 CUDA HOG detector is empty";
                }
                found.clear();
                m_cudaUtilized = false;
            }
            
            // Scale results back up to original size (CUDA HOG works on resized image)
            double scale_factor = 1.0 / 0.5; // 1/0.5 = 2.0 (matching peopledetect_v1.cpp)
            for (auto& rect : found) {
                rect.x = cvRound(rect.x * scale_factor);
                rect.y = cvRound(rect.y * scale_factor);
                rect.width = cvRound(rect.width * scale_factor);
                rect.height = cvRound(rect.height * scale_factor);
            }
            
            qDebug() << "🎮 CUDA GPU: Color conversion + resize + HOG detection (GPU acceleration with CPU coordination)";
            
        } catch (const cv::Exception& e) {
            qWarning() << "🎮 CUDA processing error:" << e.what() << "falling back to CPU";
            m_cudaUtilized = false; // Switch to CPU
            
            // Fallback to CPU HOG detection (matching peopledetect_v1.cpp)
            cv::Mat resized;
            cv::resize(frame, resized, cv::Size(), 0.5, 0.5, cv::INTER_LINEAR);
            m_hogDetector.detectMultiScale(resized, found, 0.0, cv::Size(8,8), cv::Size(), 1.05, 2, false);
            
            // Scale results back up to original size
            double scale_factor = 1.0 / 0.5; // 1/0.5 = 2.0
            for (auto& rect : found) {
                rect.x = cvRound(rect.x * scale_factor);
                rect.y = cvRound(rect.y * scale_factor);
                rect.width = cvRound(rect.width * scale_factor);
                rect.height = cvRound(rect.height * scale_factor);
            }
        } catch (...) {
            qWarning() << "🎮 Unknown CUDA error, falling back to CPU";
            m_cudaUtilized = false; // Switch to CPU
            
            // Fallback to CPU HOG detection (matching peopledetect_v1.cpp)
            cv::Mat resized;
            cv::resize(frame, resized, cv::Size(), 0.5, 0.5, cv::INTER_LINEAR);
            m_hogDetector.detectMultiScale(resized, found, 0.0, cv::Size(8,8), cv::Size(), 1.05, 2, false);
            
            // Scale results back up to original size
            double scale_factor = 1.0 / 0.5; // 1/0.5 = 2.0
            for (auto& rect : found) {
                rect.x = cvRound(rect.x * scale_factor);
                rect.y = cvRound(rect.y * scale_factor);
                rect.width = cvRound(rect.width * scale_factor);
                rect.height = cvRound(rect.height * scale_factor);
            }
        }
        
    } else if (m_useGPU) {
        // OpenCL GPU-accelerated processing for AMD GPU (FALLBACK)
        m_gpuUtilized = true;
        m_cudaUtilized = false;
        
        try {
            // Upload to GPU using UMat
            cv::UMat gpu_frame;
            frame.copyTo(gpu_frame);
            
            // Convert to grayscale on GPU
            cv::UMat gpu_gray;
            cv::cvtColor(gpu_frame, gpu_gray, cv::COLOR_BGR2GRAY);
            
            // Resize for optimal GPU performance (matching peopledetect_v1.cpp)
            cv::UMat gpu_resized;
            cv::resize(gpu_gray, gpu_resized, cv::Size(), 0.5, 0.5, cv::INTER_LINEAR);
            
            // OpenCL-accelerated HOG detection (much faster than CPU)
            // Use UMat for GPU-accelerated detection
            std::vector<cv::Rect> found_umat;
            std::vector<double> weights;
            
            // Run HOG detection on GPU using UMat
            // Optimized parameters for better performance and accuracy
            m_hogDetector.detectMultiScale(gpu_resized, found_umat, weights, 0.0, cv::Size(8,8), cv::Size(), 1.05, 2, false);
            
            // Copy results back to CPU
            found = found_umat;
            
            // Scale results back up to original size
            for (auto& rect : found) {
                rect.x *= 2; // 1/0.5 = 2
                rect.y *= 2;
                rect.width *= 2;
                rect.height *= 2;
            }
            
            qDebug() << "🎮 OpenCL GPU: Color conversion + resize + HOG detection (FULL GPU ACCELERATION)";
            
        } catch (const cv::Exception& e) {
            qWarning() << "OpenCL processing failed:" << e.what() << "Falling back to CPU";
            m_gpuUtilized = false;
            
            // Fallback to CPU processing (matching peopledetect_v1.cpp)
            cv::Mat resized;
            cv::resize(frame, resized, cv::Size(), 0.5, 0.5, cv::INTER_LINEAR);
            m_hogDetector.detectMultiScale(resized, found, 0.0, cv::Size(8,8), cv::Size(), 1.05, 2, false);
            
            // Scale results back up to original size
            double scale_factor = 1.0 / 0.5; // 1/0.5 = 2.0
            for (auto& rect : found) {
                rect.x = cvRound(rect.x * scale_factor);
                rect.y = cvRound(rect.y * scale_factor);
                rect.width = cvRound(rect.width * scale_factor);
                rect.height = cvRound(rect.height * scale_factor);
            }
        }
        
    } else {
            // CPU fallback (matching peopledetect_v1.cpp)
    m_gpuUtilized = false;
    m_cudaUtilized = false;
    
    cv::Mat resized;
    cv::resize(frame, resized, cv::Size(), 0.5, 0.5, cv::INTER_LINEAR);
        
        // Run detection with balanced speed/accuracy for 30 FPS
        m_hogDetector.detectMultiScale(resized, found, 0.0, cv::Size(8,8), cv::Size(), 1.05, 2, false);
        
        // Scale results back up to original size
        double scale_factor = 1.0 / 0.5; // 1/0.5 = 2.0
        for (auto& rect : found) {
            rect.x = cvRound(rect.x * scale_factor);
            rect.y = cvRound(rect.y * scale_factor);
            rect.width = cvRound(rect.width * scale_factor);
            rect.height = cvRound(rect.height * scale_factor);
        }
        
        qDebug() << "💻 CPU processing utilized (last resort)";
    }
    
    return found;
}

void Capture::onPersonDetectionFinished()
{
    if (m_personDetectionWatcher && m_personDetectionWatcher->isFinished()) {
        try {
            cv::Mat result = m_personDetectionWatcher->result();
            if (!result.empty()) {
                QMutexLocker locker(&m_personDetectionMutex);
                m_lastSegmentedFrame = result.clone();
            }
        } catch (const std::exception& e) {
            qWarning() << "Exception in person detection finished callback:" << e.what();
        }
    }
}

// Enhanced Person Detection and Segmentation Control Methods
void Capture::setShowPersonDetection(bool show)
{
    if (show) {
        m_displayMode = SegmentationMode;  // Default to segmentation when enabling
    } else {
        m_displayMode = NormalMode;
    }
    updatePersonDetectionButton();
    qDebug() << "Person detection display set to:" << show << "(mode:" << m_displayMode << ")";
}

bool Capture::getShowPersonDetection() const
{
    return (m_displayMode == RectangleMode || m_displayMode == SegmentationMode);
}

void Capture::setPersonDetectionConfidenceThreshold(double threshold)
{
    // This could be used to adjust HOG detector parameters
    qDebug() << "Person detection confidence threshold set to:" << threshold;
}

double Capture::getPersonDetectionConfidenceThreshold() const
{
    return 0.0; // Default threshold
}

void Capture::togglePersonDetection()
{
    // Cycle through modes: Normal -> Rectangle -> Segmentation -> Normal
    switch (m_displayMode) {
        case NormalMode:
            m_displayMode = RectangleMode;
            break;
        case RectangleMode:
            m_displayMode = SegmentationMode;
            break;
        case SegmentationMode:
            m_displayMode = NormalMode;
            break;
    }
    
    // Reset utilization when switching to normal mode
    if (m_displayMode == NormalMode) {
        m_gpuUtilized = false;
        m_cudaUtilized = false;
    }
    
    updatePersonDetectionButton();
    qDebug() << "Person detection toggled to mode:" << m_displayMode;
}

void Capture::updatePersonDetectionButton()
{
    if (personDetectionButton) {
        QString buttonText;
        QString buttonStyle;
        
        switch (m_displayMode) {
            case NormalMode:
                buttonText = "Enable Detection (Press S)";
                buttonStyle = "QPushButton { color: white; font-size: 12px; background-color: #388e3c; border: 1px solid white; padding: 5px; }";
                break;
            case RectangleMode:
                buttonText = "Switch to Segmentation (Press S)";
                buttonStyle = "QPushButton { color: white; font-size: 12px; background-color: #1976d2; border: 1px solid white; padding: 5px; }";
                break;
            case SegmentationMode:
                buttonText = "Switch to Normal (Press S)";
                buttonStyle = "QPushButton { color: white; font-size: 12px; background-color: #d32f2f; border: 1px solid white; padding: 5px; }";
                break;
        }
        
        personDetectionButton->setText(buttonText);
        personDetectionButton->setStyleSheet(buttonStyle);
    }
}

double Capture::getPersonDetectionProcessingTime() const
{
    return m_lastPersonDetectionTime;
}

bool Capture::isGPUAvailable() const
{
    return m_useGPU;
}

bool Capture::isCUDAAvailable() const
{
    return m_useCUDA;
}

cv::Mat Capture::getMotionMask(const cv::Mat &frame)
{
    cv::Mat fgMask;
    
    if (m_useCUDA) {
        // CUDA-accelerated background subtraction using cv::cuda::BackgroundSubtractorMOG2
        try {
            // Upload to GPU
            cv::cuda::GpuMat gpu_frame;
            gpu_frame.upload(frame);
            
            // Create CUDA background subtractor if not already created
            static cv::Ptr<cv::cuda::BackgroundSubtractorMOG2> cuda_bg_subtractor;
            if (cuda_bg_subtractor.empty()) {
                cuda_bg_subtractor = cv::cuda::createBackgroundSubtractorMOG2(500, 16, false);
            }
            
            // CUDA-accelerated background subtraction
            cv::cuda::GpuMat gpu_fgmask;
            cuda_bg_subtractor->apply(gpu_frame, gpu_fgmask, -1);
            
            // Download result to CPU
            gpu_fgmask.download(fgMask);
            
            // Apply morphological operations on CPU (OpenCV CUDA limitation)
            cv::Mat kernel = cv::getStructuringElement(cv::MORPH_ELLIPSE, cv::Size(3, 3));
            cv::morphologyEx(fgMask, fgMask, cv::MORPH_OPEN, kernel);
            cv::morphologyEx(fgMask, fgMask, cv::MORPH_CLOSE, kernel);
            
        } catch (...) {
            // Fallback to CPU if CUDA fails
            m_bgSubtractor->apply(frame, fgMask);
            cv::Mat kernel = cv::getStructuringElement(cv::MORPH_ELLIPSE, cv::Size(3, 3));
            cv::morphologyEx(fgMask, fgMask, cv::MORPH_OPEN, kernel);
            cv::morphologyEx(fgMask, fgMask, cv::MORPH_CLOSE, kernel);
        }
    } else {
        // CPU fallback
        m_bgSubtractor->apply(frame, fgMask);
        cv::Mat kernel = cv::getStructuringElement(cv::MORPH_ELLIPSE, cv::Size(3, 3));
        cv::morphologyEx(fgMask, fgMask, cv::MORPH_OPEN, kernel);
        cv::morphologyEx(fgMask, fgMask, cv::MORPH_CLOSE, kernel);
    }
    
    return fgMask;
}

std::vector<cv::Rect> Capture::filterByMotion(const std::vector<cv::Rect> &detections, const cv::Mat &/*motionMask*/)
{
    // Skip motion filtering for better FPS (motion filtering can be slow)
    // Return all detections for maximum FPS and accuracy
    return detections;
    
    /*
    // Uncomment the code below if you want motion filtering
    std::vector<cv::Rect> filtered;
    
    for (const auto& rect : detections) {
        // Validate rectangle bounds to prevent crashes
        if (rect.x < 0 || rect.y < 0 || 
            rect.width <= 0 || rect.height <= 0 ||
            rect.x + rect.width > motionMask.cols ||
            rect.y + rect.height > motionMask.rows) {
            continue; // Skip invalid rectangles
        }
        
        // Create ROI for this detection
        cv::Mat roi = motionMask(rect);
        
        // Calculate percentage of motion pixels in the detection area
        int motionPixels = cv::countNonZero(roi);
        double motionRatio = (double)motionPixels / (roi.rows * roi.cols);
        
        // Keep detection if there's significant motion (more than 10%) - matching peopledetect_v1.cpp
        if (motionRatio > 0.1) {
            filtered.push_back(rect);
        }
    }
    
    return filtered;
    */
}





<|MERGE_RESOLUTION|>--- conflicted
+++ resolved
@@ -1,18 +1,3 @@
-/*
- * Capture.cpp - Enhanced Person Detection with GPU Acceleration
- * 
- * OPTIMIZATIONS APPLIED:
- * 1. Fixed CUDA HOG stride alignment (win_stride must be divisible by block_stride)
- * 2. Optimized resize dimensions (0.6x scale for better accuracy vs performance)
- * 3. Improved HOG parameters for better detection sensitivity
- * 4. Added robust fallback from CUDA to CPU when errors occur
- * 5. Enhanced detection logging for debugging
- * 6. Enabled person detection by default for immediate testing
- * 
- * GPU Priority: CUDA (NVIDIA) > OpenCL (AMD) > CPU (fallback)
- * Target: 30 FPS with accurate people detection
- */
-
 #include "core/capture.h"
 #include "core/camera.h"
 #include "ui/foreground.h"
@@ -71,7 +56,6 @@
     , m_recordedFrames()
     , m_capturedImage()
     , stackedLayout(nullptr)
-    , loadingCameraLabel(nullptr)
     , videoLabelFPS(nullptr)
     , loopTimer()
     , totalTime(0)
@@ -79,17 +63,10 @@
     , frameTimer()
     , overlayImageLabel(nullptr)
     , m_personScaleFactor(1.0) // Initialize to 1.0 (normal size) - matches slider at 0
-<<<<<<< HEAD
-    , m_tfliteSegmentation(nullptr)
-    , m_segmentationWidget(nullptr)
-    , m_showSegmentation(true)
-    , m_segmentationConfidenceThreshold(0.5)
-=======
     // Unified Person Detection and Segmentation
     , m_displayMode(SegmentationMode)  // Start with segmentation mode by default
     , m_personDetectionFPS(0)
     , m_lastPersonDetectionTime(0.0)
->>>>>>> e60f2997
     , m_currentFrame()
     , m_lastSegmentedFrame()
     , m_personDetectionMutex()
@@ -117,32 +94,13 @@
     , handDetectionButton(nullptr)
     , debugUpdateTimer(nullptr)
     , m_currentFPS(0)
-<<<<<<< HEAD
-    , m_segmentationWatcher(nullptr)
-    , m_processingAsync(false)
-    , m_asyncMutex()
-    , m_lastProcessedFrame()
     , m_handDetector(new HandDetector())
     , m_showHandDetection(true)
+    , m_handDetectionEnabled(false)
     , m_handDetectionMutex()
     , m_handDetectionTimer()
     , m_lastHandDetectionTime(0.0)
     , m_handDetectionFPS(0)
-    , m_handDetectionEnabled(false)
-=======
-    // Temporarily disabled async processing and hand detection members
-    // , m_segmentationWatcher(nullptr)
-    // , m_processingAsync(false)
-    // , m_asyncMutex()
-    // , m_lastProcessedFrame()
-    // , m_handDetector(new AdvancedHandDetector())
-    // , m_showHandDetection(true)
-    // , m_handDetectionMutex()
-    // , m_handDetectionTimer()
-    // , m_lastHandDetectionTime(0.0)
-    // , m_handDetectionFPS(0)
-    // , m_handDetectionEnabled(false)
->>>>>>> e60f2997
     , m_cachedPixmap(640, 480)
 {
     ui->setupUi(this);
@@ -197,22 +155,7 @@
     );
     statusOverlay->hide();
 
-    loadingCameraLabel = new QLabel("Loading Camera...", this);
-    loadingCameraLabel->setAlignment(Qt::AlignCenter);
-    QFont loadingFont = loadingCameraLabel->font();
-    loadingFont.setPointSize(36);
-    loadingFont.setBold(true);
-    loadingCameraLabel->setFont(loadingFont);
-    loadingCameraLabel->setStyleSheet(
-        "color: white; "
-        "background-color: rgba(0, 0, 0, 150); "
-        "border-radius: 15px; "
-        "padding: 10px 20px; "
-    );
-    loadingCameraLabel->setFixedSize(450, 120);
-    loadingCameraLabel->show();
-
-    ui->videoLabel->hide();
+    ui->videoLabel->show();
 
     connect(foreground, &Foreground::foregroundChanged, this, &Capture::updateForegroundOverlay);
     QPixmap overlayPixmap(selectedOverlay);
@@ -258,8 +201,6 @@
         connect(cameraWorker, &Camera::error, this, &Capture::handleCameraError);
     } else {
         qCritical() << "Capture: ERROR: cameraWorker is NULL! Camera features will not function.";
-        loadingCameraLabel->hide();
-        ui->videoLabel->show();
         ui->videoLabel->setStyleSheet("background-color: #333; color: white; border-radius: 10px;");
         ui->videoLabel->setText(
             "Camera worker not provided or is NULL.\nCannot initialize camera.");
@@ -269,55 +210,14 @@
     // Initialize Enhanced Person Detection and Segmentation
     initializePersonDetection();
     
-<<<<<<< HEAD
-    // Initialize Hand Detection (disabled by default)
+    // Initialize Hand Detection (enabled by default)
     initializeHandDetection();
-    m_handDetectionEnabled = false;
-    m_captureReady = false;  // Start with capture not ready
+    m_handDetectionEnabled = true;
+    m_captureReady = true;  // Start with capture ready
     // Initialize MediaPipe-like tracker
     // TODO: Initialize hand tracker when available
 
-    // Run segmentation in a background thread so UI stays responsive
-    m_segmentationThread = new QThread(this);
-    // TODO: Implement segmentation when TFLite is available
-    m_segmentationThread->start();
-
-    // TODO: Connect segmentation widget signals when TFLite is available
-    // TODO: Connect segmentation widget signals when TFLite is available
-            // TODO: Connect segmentation widget signals when TFLite is available
-=======
-    // Temporarily disabled Hand Detection initialization
-    // initializeHandDetection();
-    // m_handDetectionEnabled = false;
-    // Initialize MediaPipe-like tracker
-    // m_handTracker.initialize(640, 480);
-
-    // Temporarily disabled segmentation thread and connections
-    // // Run segmentation in a background thread so UI stays responsive
-    // m_segmentationThread = new QThread(this);
-    // m_tfliteSegmentation->moveToThread(m_segmentationThread);
-    // connect(m_segmentationThread, &QThread::started, m_tfliteSegmentation, &TFLiteDeepLabv3::startRealtimeProcessing);
-    // connect(m_segmentationThread, &QThread::finished, m_tfliteSegmentation, &TFLiteDeepLabv3::stopRealtimeProcessing);
-    // m_segmentationThread->start();
-
-    // Temporarily disabled TFLite signal connections
-    // // Connect TFLite signals
-    // connect(m_tfliteSegmentation, &TFLiteDeepLabv3::segmentationResultReady,
-    //         this, &Capture::onSegmentationResultReady);
-    // connect(m_tfliteSegmentation, &TFLiteDeepLabv3::processingError,
-    //         this, &Capture::onSegmentationError);
-    // connect(m_tfliteSegmentation, &TFLiteDeepLabv3::modelLoaded,
-    //         this, &Capture::onTFLiteModelLoaded);
-
-    // Temporarily disabled segmentation widget signal connections
-    // // Connect segmentation widget signals
-    // connect(m_segmentationWidget, &TFLiteSegmentationWidget::showSegmentationChanged,
-    //         this, &Capture::setShowSegmentation);
-    // connect(m_segmentationWidget, &TFLiteSegmentationWidget::confidenceThresholdChanged,
-    //         this, &Capture::setSegmentationConfidenceThreshold);
-    // connect(m_segmentationWidget, &TFLiteSegmentationWidget::performanceModeChanged,
-    //         this, &Capture::setSegmentationPerformanceMode);
->>>>>>> e60f2997
+
 
     countdownTimer = new QTimer(this);
     connect(countdownTimer, &QTimer::timeout, this, &Capture::updateCountdown);
@@ -334,7 +234,7 @@
     connect(ui->capture, &QPushButton::clicked, this, &Capture::on_capture_clicked);
     connect(ui->verticalSlider, &QSlider::valueChanged, this, &Capture::on_verticalSlider_valueChanged);
 
-    // Initialize and start performance timers
+    // Initialize and start performance timers (these are not QTimers, so they're thread-safe)
     loopTimer.start();
     frameTimer.start();
 
@@ -343,16 +243,13 @@
     connect(debugUpdateTimer, &QTimer::timeout, this, &Capture::updateDebugDisplay);
     debugUpdateTimer->start(500); // Update twice per second for more responsive display
 
-<<<<<<< HEAD
-    // Initialize async processing
-    m_segmentationWatcher = new QFutureWatcher<cv::Mat>(this);
-        // TODO: Connect segmentation finished signal when TFLite is available
-=======
     // Initialize async processing for person detection
     m_personDetectionWatcher = new QFutureWatcher<cv::Mat>(this);
     connect(m_personDetectionWatcher, &QFutureWatcher<cv::Mat>::finished, 
             this, &Capture::onPersonDetectionFinished);
->>>>>>> e60f2997
+            
+    // Connect hand detection signal to slot for thread-safe UI updates
+    connect(this, &Capture::handTriggeredCapture, this, &Capture::onHandTriggeredCapture);
             
     ui->capture->setEnabled(true);
 
@@ -383,9 +280,7 @@
     if (m_handDetector) {
         disconnect(m_handDetector, nullptr, this, nullptr);
     }
-    if (m_segmentationWatcher) {
-        disconnect(m_segmentationWatcher, nullptr, this, nullptr);
-    }
+
     if (debugUpdateTimer) {
         disconnect(debugUpdateTimer, nullptr, this, nullptr);
     }
@@ -394,9 +289,7 @@
     if (countdownTimer){ countdownTimer->stop(); delete countdownTimer; countdownTimer = nullptr; }
     if (recordTimer){ recordTimer->stop(); delete recordTimer; recordTimer = nullptr; }
     if (recordingFrameTimer){ recordingFrameTimer->stop(); delete recordingFrameTimer; recordingFrameTimer = nullptr; }
-<<<<<<< HEAD
     if (debugUpdateTimer){ debugUpdateTimer->stop(); delete debugUpdateTimer; debugUpdateTimer = nullptr; }
-=======
     
     // Clean up person detection watcher
     if (m_personDetectionWatcher) {
@@ -407,28 +300,23 @@
         delete m_personDetectionWatcher;
         m_personDetectionWatcher = nullptr;
     }
->>>>>>> e60f2997
 
     // Delete QLabels created on the heap and parented to Capture or ui->overlayWidget
     if (overlayImageLabel){ delete overlayImageLabel; overlayImageLabel = nullptr; }
     if (statusOverlay){ delete statusOverlay; statusOverlay = nullptr; }
-    if (loadingCameraLabel){ delete loadingCameraLabel; loadingCameraLabel = nullptr; }
+
     if (videoLabelFPS){ delete videoLabelFPS; videoLabelFPS = nullptr; }
 
     // Clean up debug widgets
     if (debugWidget){ delete debugWidget; debugWidget = nullptr; }
     if (debugLabel){ delete debugLabel; debugLabel = nullptr; }
     if (fpsLabel){ delete fpsLabel; fpsLabel = nullptr; }
-    if (segmentationLabel){ delete segmentationLabel; segmentationLabel = nullptr; }
-    if (segmentationButton){ delete segmentationButton; segmentationButton = nullptr; }
+
     if (handDetectionLabel){ delete handDetectionLabel; handDetectionLabel = nullptr; }
     if (handDetectionButton){ delete handDetectionButton; handDetectionButton = nullptr; }
 
     // Clean up hand detector
     if (m_handDetector){ delete m_handDetector; m_handDetector = nullptr; }
-
-    // Clean up segmentation watcher
-    if (m_segmentationWatcher){ delete m_segmentationWatcher; m_segmentationWatcher = nullptr; }
 
     // DO NOT DELETE cameraWorker or cameraThread here.
     // They are passed in as existing objects, implying Capture does not own them.
@@ -453,20 +341,9 @@
     if (success) {
         qDebug() << "Capture: Camera worker reported open success. Enabling capture button.";
         ui->capture->setEnabled(true);
-        // Ensure that the parent widget of loadingCameraLabel (centeringWidget) is hidden
-        if (loadingCameraLabel->parentWidget()) {
-            loadingCameraLabel->parentWidget()->hide();
-        } else {
-            loadingCameraLabel->hide(); // Fallback
-        }
         ui->videoLabel->show();
     } else {
         qWarning() << "Capture: Camera worker reported open failure.";
-        if (loadingCameraLabel->parentWidget()) {
-            loadingCameraLabel->parentWidget()->hide();
-        } else {
-            loadingCameraLabel->hide(); // Fallback
-        }
         ui->videoLabel->show();
         ui->videoLabel->setStyleSheet("background-color: #333; color: white; border-radius: 10px;");
         ui->videoLabel->setText("Camera failed to open.\nCheck connection and drivers.");
@@ -480,11 +357,7 @@
     QMessageBox::critical(this, "Camera Error", msg);
     ui->capture->setEnabled(false);
     qWarning() << "Capture: Camera error received:" << msg;
-    if (loadingCameraLabel->parentWidget()) {
-        loadingCameraLabel->parentWidget()->hide();
-    } else {
-        loadingCameraLabel->hide();
-    }
+    
     ui->videoLabel->show();
     ui->videoLabel->setStyleSheet("background-color: #333; color: white; border-radius: 10px;");
     ui->videoLabel->setText(QString("Error: %1").arg(msg));
@@ -493,13 +366,14 @@
 
 void Capture::updateCameraFeed(const QImage &image)
 {
-    // Start loopTimer at the very beginning of the function to measure total time for one update cycle.
-    loopTimer.start(); // Measure time for this entire call
+    // Performance measurement (thread-safe, using QElapsedTimer)
+    QElapsedTimer frameTimer;
+    frameTimer.start();
 
     if (image.isNull()) {
         qWarning() << "Capture: Received null QImage from Camera.";
         // Performance stats should still be calculated for every attempt to process a frame
-        qint64 currentLoopTime = loopTimer.elapsed();
+        qint64 currentLoopTime = frameTimer.elapsed();
         totalTime += currentLoopTime;
         frameCount++;
         if (frameCount % 60 == 0) {
@@ -508,26 +382,15 @@
         return;
     }
 
-    // Hide the centeringWidget containing loadingCameraLabel when frames arrive
-    bool cameraStarted = false;
-    
-    if (loadingCameraLabel->parentWidget() && !loadingCameraLabel->parentWidget()->isHidden()) {
-        loadingCameraLabel->parentWidget()->hide();
-        ui->videoLabel->show();
-        cameraStarted = true;
-    } else if (!loadingCameraLabel->isHidden()) {
-        loadingCameraLabel->hide();
-        ui->videoLabel->show();
-        cameraStarted = true;
-    }
-    
     // Show initial performance stats when camera first starts (only once)
-    if (cameraStarted) {
+    static bool firstFrame = true;
+    if (firstFrame) {
         qDebug() << "----------------------------------------";
         qDebug() << "=== CAMERA STARTED - PERFORMANCE MONITORING ACTIVE ===";
         qDebug() << "Performance stats will be displayed automatically every 60 frames";
         qDebug() << "Debug widget can be toggled with 'D' key";
         qDebug() << "----------------------------------------";
+        firstFrame = false;
     }
 
     // Store the original image for potential future use
@@ -544,81 +407,31 @@
     // m_currentFrame = frame.clone();
 
     cv::Mat displayFrame = frame.clone();
-<<<<<<< HEAD
-    bool frameProcessed = false;
-
-    // Process frame with hand detection if enabled (optimized performance)
-    if (m_handDetectionEnabled) {
-        // Only process every 4th frame to reduce lag
-        static int handDetectionFrameSkip = 0;
-        handDetectionFrameSkip++;
-        
-        if (handDetectionFrameSkip >= 4) {
-            handDetectionFrameSkip = 0;
-            
-            if (m_handDetector && m_handDetector->isInitialized()) {
-                static int processingCounter = 0;
-                if (++processingCounter % 60 == 0) { // Every 60 frames
-                    qDebug() << "Processing hand detection - Enabled:" << m_handDetectionEnabled;
-                }
-                processFrameWithHandDetection(displayFrame);
-                frameProcessed = true;
-            } else {
-                qDebug() << "Hand detector not ready - Enabled:" << m_handDetectionEnabled 
-                         << "Initialized:" << (m_handDetector ? m_handDetector->isInitialized() : false);
-            }
-        }
-    } else {
-        static int disabledCounter = 0;
-        if (++disabledCounter % 120 == 0) { // Every 120 frames
-            qDebug() << "Hand detection is DISABLED - Counter:" << disabledCounter;
-            // REMOVED: Auto-re-enable to prevent unwanted captures
-        }
-    }
-
-    // Process frame with segmentation if enabled - ASYNC PROCESSING
-    if (m_showSegmentation) {
-        // Check if we should start a new async processing
-                                m_asyncMutex.lock();
-            if (!m_processingAsync && m_segmentationWatcher && !m_segmentationWatcher->isRunning()) {
-            // Only process every 3rd frame for better performance (adjust as needed)
-            static int frameSkipCounter = 0;
-            frameSkipCounter++;
-            
-            if (frameSkipCounter >= 3) {
-                frameSkipCounter = 0;
-                m_processingAsync = true;
-                m_lastProcessedFrame = frame.clone();
-                
-                // Start async processing
-                QFuture<cv::Mat> future = QtConcurrent::run(processFrameAsync, frame, m_tfliteSegmentation);
-                m_segmentationWatcher->setFuture(future);
-            }
-=======
     // Temporarily disabled frame processing flag
     // bool frameProcessed = false;
 
-    // Temporarily disabled hand detection processing
-    // if (m_handDetectionEnabled) {
-    //     // Update MediaPipe-like tracker first
-    //     m_handTracker.update(frame);
-    //     if (m_handTracker.shouldTriggerCapture()) {
-    //         startCountdown();
-    //     }
-    //     // Keep existing detector as secondary signal (can be disabled later)
-    //     if (m_handDetector && m_handDetector->isInitialized()) {
-    //         qDebug() << "🖐️ Processing hand detection - ENABLED";
-    //         processFrameWithHandDetection(displayFrame);
-    //         frameProcessed = true;
-    //     }
-    // } else {
-    //     qDebug() << "🖐️ Hand detection DISABLED - skipping processing";
-    // }
+    // Process frame with hand detection if enabled
+    if (m_handDetectionEnabled) {
+        // Only start processing after camera has been running for a few frames
+        if (frameCount > 15 && frameCount % 3 == 0) {
+            QMutexLocker locker(&m_handDetectionMutex);
+            m_currentFrame = frame.clone();
+            
+            // Process hand detection in background thread
+            QFuture<QList<HandDetection>> future = QtConcurrent::run([this]() {
+                return m_handDetector->detect(m_currentFrame);
+            });
+            
+            // Store the future for later processing
+            m_handDetectionFuture = future;
+        }
+    }
 
     // Unified Person Detection and Segmentation processing
     if (m_displayMode == RectangleMode || m_displayMode == SegmentationMode) {
         // Process every 3rd frame for maximum GPU efficiency (20 FPS target) - minimal CPU usage
-        if (frameCount % 3 == 0) {
+        // Only start processing after camera has been running for a few frames
+        if (frameCount > 10 && frameCount % 3 == 0) {
             QMutexLocker locker(&m_personDetectionMutex);
             m_currentFrame = frame.clone();
             
@@ -627,34 +440,10 @@
                 return processFrameWithUnifiedDetection(m_currentFrame);
             });
             m_personDetectionWatcher->setFuture(future);
->>>>>>> e60f2997
-        }
-        m_asyncMutex.unlock();
+        }
         
         // Display based on current mode
         QPixmap pixmap;
-<<<<<<< HEAD
-        cv::Mat segmentedFrame;
-        QList<HandDetection> handDetections;
-        
-        {
-            m_segmentationMutex.lock();
-            if (!m_lastSegmentedFrame.empty()) {
-                segmentedFrame = m_lastSegmentedFrame.clone();
-            }
-            m_segmentationMutex.unlock();
-        }
-        
-        if (!segmentedFrame.empty()) {
-            // Apply hand detection to segmented frame if enabled
-            if (m_handDetectionEnabled && m_handDetector && m_handDetector->isInitialized()) {
-                m_handDetectionMutex.lock();
-                handDetections = m_lastHandDetections;
-                m_handDetectionMutex.unlock();
-            } else {
-                // Clear hand detections when disabled
-                handDetections.clear();
-=======
         cv::Mat processedFrame;
         
         if (m_displayMode == SegmentationMode) {
@@ -665,7 +454,7 @@
                     processedFrame = m_lastSegmentedFrame.clone();
                     qDebug() << "✅ Using edge-based segmentation frame, size:" << processedFrame.size().width << "x" << processedFrame.size().height;
                 } else {
-                    qDebug() << "⚠️ No segmentation frame available, using original";
+                    // Use original frame immediately while segmentation processes in background
                     processedFrame = displayFrame.clone();
                 }
             }
@@ -677,10 +466,9 @@
                     processedFrame = m_lastSegmentedFrame.clone();
                     qDebug() << "✅ Using rectangle detection frame, size:" << processedFrame.size().width << "x" << processedFrame.size().height;
                 } else {
-                    qDebug() << "⚠️ No detection frame available, using original";
+                    // Use original frame immediately while detection processes in background
                     processedFrame = displayFrame.clone();
                 }
->>>>>>> e60f2997
             }
         }
         
@@ -717,11 +505,30 @@
             ui->videoLabel->setAlignment(Qt::AlignCenter);
             ui->videoLabel->update();
         }
-    } else {
+    }
+    
+    // Process hand detection results if available
+    if (m_handDetectionEnabled && m_handDetectionFuture.isValid() && m_handDetectionFuture.isFinished()) {
+        try {
+            QList<HandDetection> detections = m_handDetectionFuture.result();
+            m_lastHandDetections = detections;
+            
+            // Process hand detection results
+            drawHandBoundingBoxes(displayFrame, detections);
+            
+            // Clear the future
+            m_handDetectionFuture = QFuture<QList<HandDetection>>();
+        } catch (const std::exception& e) {
+            qWarning() << "Exception in hand detection processing:" << e.what();
+        }
+    }
+    
+    // Display the final frame
+    if (m_displayMode == NormalMode) {
         // Display original frame when person detection is disabled
         QImage qImage = cvMatToQImage(displayFrame);
         QPixmap pixmap = QPixmap::fromImage(qImage);
-        
+    
         if (ui->videoLabel) {
             QSize labelSize = ui->videoLabel->size();
             QPixmap scaledPixmap = pixmap.scaled(
@@ -750,11 +557,11 @@
     }
 
     // --- Performance stats (always run for every valid frame received) ---
-    qint64 currentLoopTime = loopTimer.elapsed();
+    qint64 currentLoopTime = frameTimer.elapsed();
     totalTime += currentLoopTime;
     frameCount++;
 
-    // Calculate current FPS for real-time display
+    // Calculate current FPS for real-time display (thread-safe)
     static QElapsedTimer fpsTimer;
     static int fpsFrameCount = 0;
     if (fpsFrameCount == 0) {
@@ -794,27 +601,6 @@
         stackedLayout->setSpacing(0);
 
         stackedLayout->addWidget(ui->videoLabel); // Layer 0: Camera feed (background)
-
-        // --- FIX for Centering "Loading Camera" ---
-        // Create a layout to center the fixed-size loadingCameraLabel
-        QVBoxLayout *centeringLayout = new QVBoxLayout();
-        centeringLayout->addStretch(); // Top stretch
-        QHBoxLayout *hCenteringLayout = new QHBoxLayout();
-        hCenteringLayout->addStretch();                  // Left stretch
-        hCenteringLayout->addWidget(loadingCameraLabel); // Add the fixed-size label
-        hCenteringLayout->addStretch();                  // Right stretch
-        centeringLayout->addLayout(hCenteringLayout);    // Add horizontal layout to vertical
-        centeringLayout->addStretch();                   // Bottom stretch
-
-        QWidget *centeringWidget = new QWidget(this); // Create a wrapper widget
-        centeringWidget->setLayout(centeringLayout);
-        centeringWidget->setContentsMargins(0, 0, 0, 0);             // Ensure no extra margins
-        centeringWidget->setAttribute(Qt::WA_TranslucentBackground); // Keep background transparent
-        // Initially show the centeringWidget, as loadingCameraLabel is shown by default
-        centeringWidget->show();
-
-        stackedLayout->addWidget(centeringWidget); // Layer 1: Loading text (now centered)
-        // ------------------------------------------
 
         stackedLayout->addWidget(ui->overlayWidget); // Layer 2: UI elements (buttons, slider)
         if (overlayImageLabel) {
@@ -848,12 +634,8 @@
     if (countdownLabel)
         countdownLabel->raise();
 
-    // Now, instead of raising loadingCameraLabel, raise its parent centeringWidget
-    if (loadingCameraLabel->parentWidget()) {
-        loadingCameraLabel->parentWidget()->raise();
-    } else {
-        loadingCameraLabel->raise(); // Fallback, though should be within centeringWidget now
-    }
+
+
 
     qDebug() << "Hybrid stacked layout setup complete.";
 }
@@ -947,10 +729,9 @@
     qDebug() << "Person Scale Factor:" << QString::number(m_personScaleFactor * 100, 'f', 0) << "%";
     qDebug() << "----------------------------------------";
     
-    // Reset timers for next batch
+    // Reset counters for next batch
     frameCount = 0;
     totalTime = 0;
-    frameTimer.start(); // Restart frameTimer for the next measurement period
 }
 
 
@@ -1038,9 +819,9 @@
     // Start the countdown timer properly
     if (countdownTimer && !countdownTimer->isActive()) {
         countdownValue = 5; // 5 second countdown
-        countdownLabel->setText(QString::number(countdownValue));
-        countdownLabel->show();
-        countdownLabel->raise(); // Bring to front
+    countdownLabel->setText(QString::number(countdownValue));
+    countdownLabel->show();
+    countdownLabel->raise(); // Bring to front
         countdownTimer->start(1000); // 1 second intervals
         qDebug() << "🎬 Manual countdown started! 5 seconds to prepare...";
     }
@@ -1253,216 +1034,6 @@
     qDebug() << "Debug display setup complete - FPS, GPU, and CUDA status should be visible";
 }
 
-// Temporarily disabled TFLite segmentation initialization
-/*
-void Capture::initializeTFLiteSegmentation()
-{
-    // Try to load the TFLite model
-    QString modelPath = "deeplabv3.tflite";
-    if (QFileInfo::exists(modelPath)) {
-        qDebug() << "Loading TFLite model from:" << modelPath;
-        // TODO: Initialize TFLite model when available
-            } else {
-        qDebug() << "TFLite model not found, using OpenCV fallback segmentation";
-        // Initialize with OpenCV fallback instead of showing error
-        // TODO: Initialize OpenCV fallback when available
-    }
-
-    // Set initial parameters
-            // TODO: Set confidence threshold when TFLite is available
-            // TODO: Set performance mode when TFLite is available
-}
-*/
-
-// Temporarily disabled hand detection initialization
-/*
-void Capture::initializeHandDetection()
-{
-    if (m_handDetector) {
-        if (m_handDetector->initialize()) {
-            qDebug() << "Hand detector adapter initialized successfully";
-            
-            // Check if CUDA is available
-            if (m_handDetector->isCudaAvailable()) {
-                qDebug() << "🚀 CUDA-accelerated hand detection is ACTIVE";
-                qDebug() << "GPU: Using CUDA for hand detection processing";
-            } else {
-                qDebug() << "⚠️ CUDA not available, using CPU fallback";
-                qDebug() << "CPU: Using CPU-based hand detection processing";
-            }
-            
-            m_handDetector->setConfidenceThreshold(0.3); // More lenient threshold for poor camera quality
-            m_handDetector->setShowBoundingBox(true);
-            m_handDetector->setPerformanceMode(1); // Set to Balanced mode
-            
-            // Connect to performance monitoring signals
-            connect(m_handDetector, &HandDetector::processingTimeUpdated,
-                    this, [this](double processingTime) {
-                m_lastHandDetectionTime = processingTime;
-                if (processingTime > 0) {
-                    m_handDetectionFPS = 1000.0 / processingTime;
-                }
-            });
-            
-            connect(m_handDetector, &HandDetector::detectorTypeChanged,
-                    this, [this](const QString& detectorType) {
-                qDebug() << "Hand detector switched to:" << detectorType;
-            });
-            
-        } else {
-            qWarning() << "Failed to initialize hand detector adapter";
-        }
-    }
-}
-*/
-
-// Temporarily disabled hand detection methods
-/*
-void Capture::enableHandDetection(bool enable)
-{
-    m_handDetectionEnabled = enable;
-    if (enable) {
-        qDebug() << "🖐️ Hand detection ENABLED";
-    } else {
-        qDebug() << "🖐️ Hand detection DISABLED";
-    }
-}
-
-void Capture::setHandDetectionEnabled(bool enabled)
-{
-    enableHandDetection(enabled);
-}
-*/
-
-// Temporarily disabled segmentation methods
-/*
-void Capture::setShowSegmentation(bool show)
-{
-    m_showSegmentation = show;
-    updateSegmentationButton();
-    qDebug() << "Segmentation display set to:" << show;
-}
-
-bool Capture::getShowSegmentation() const
-{
-    return m_showSegmentation;
-}
-
-void Capture::setSegmentationConfidenceThreshold(double threshold)
-{
-    m_segmentationConfidenceThreshold = threshold;
-    // TODO: Set confidence threshold when TFLite is available
-    qDebug() << "Segmentation confidence threshold set to:" << threshold;
-}
-
-double Capture::getSegmentationConfidenceThreshold() const
-{
-    return m_segmentationConfidenceThreshold;
-}
-
-cv::Mat Capture::getLastSegmentedFrame() const
-{
-    const_cast<QMutex&>(m_segmentationMutex).lock();
-    cv::Mat result = m_lastSegmentedFrame.clone();
-    const_cast<QMutex&>(m_segmentationMutex).unlock();
-    return result;
-}
-*/
-
-// Temporarily disabled segmentation methods
-/*
-void Capture::saveSegmentedFrame(const QString& filename)
-{
-    m_segmentationMutex.lock();
-    if (!m_lastSegmentedFrame.empty()) {
-        QString savePath = filename.isEmpty() ? 
-            QString("segmented_frame_%1.png").arg(QDateTime::currentDateTime().toString("yyyyMMdd_hhmmss")) :
-            filename;
-        
-        if (cv::imwrite(savePath.toStdString(), m_lastSegmentedFrame)) {
-            qDebug() << "Segmented frame saved to:" << savePath;
-            QMessageBox::information(this, "Success", "Segmented frame saved successfully.");
-        } else {
-            qWarning() << "Failed to save segmented frame to:" << savePath;
-            QMessageBox::warning(this, "Error", "Failed to save segmented frame.");
-        }
-    } else {
-        QMessageBox::information(this, "Info", "No segmented frame available to save.");
-    }
-    m_segmentationMutex.unlock();
-}
-
-double Capture::getSegmentationProcessingTime() const
-{
-    return m_lastSegmentationTime;
-}
-
-void Capture::setSegmentationPerformanceMode(int mode)
-{
-    // TODO: Set performance mode when TFLite is available
-    qDebug() << "Segmentation performance mode set to:" << mode;
-}
-
-
-
-void Capture::toggleSegmentation()
-{
-    setShowSegmentation(!getShowSegmentation());
-}
-
-void Capture::updateSegmentationButton()
-{
-    if (segmentationButton) {
-        segmentationButton->setText(getShowSegmentation() ? "Hide Segmentation" : "Show Segmentation");
-    }
-}
-
-bool Capture::isTFLiteModelLoaded() const
-{
-    return m_tfliteModelLoaded;
-}
-*/
-
-<<<<<<< HEAD
-
-
-// Segmentation callback implementations
-void Capture::onSegmentationResultReady(const cv::Mat& segmentedFrame)
-{
-    m_segmentationMutex.lock();
-    m_lastSegmentedFrame = segmentedFrame.clone();
-    m_segmentationCompleted = true;
-    m_segmentationMutex.unlock();
-}
-
-void Capture::onSegmentationError(const QString& error)
-{
-    qWarning() << "Segmentation error:" << error;
-    m_segmentationCompleted = false;
-}
-
-void Capture::onTFLiteModelLoaded(bool success)
-{
-    m_tfliteModelLoaded = success;
-    qDebug() << "TFLite model loaded:" << success;
-}
-
-void Capture::onSegmentationFinished()
-{
-    m_processingAsync = false;
-    m_segmentationCompleted = true;
-}
-
-void Capture::updateSegmentationDisplay()
-{
-    // TODO: Update segmentation display when available
-}
-
-void Capture::showSegmentationNotification(QWidget* /*parent*/, bool /*show*/)
-{
-    // TODO: Show segmentation notification when available
-}
-
 void Capture::enableHandDetectionForCapture()
 {
     enableHandDetection(true);
@@ -1508,8 +1079,8 @@
     qDebug() << "🔘 Capture button reset to enabled";
     
     // Reset hand detection completely
-    m_handDetectionEnabled = false;
-    m_captureReady = false;
+    m_handDetectionEnabled = true;
+    m_captureReady = true;
     if (m_handDetector) {
         m_handDetector->resetGestureState();
         qDebug() << "🖐️ Hand detection completely reset";
@@ -1530,76 +1101,6 @@
     qDebug() << "✅ Capture page completely reset - all state cleared";
 }
 
-=======
-// Temporarily disabled hand detection methods
-/*
->>>>>>> e60f2997
-void Capture::setShowHandDetection(bool show)
-{
-    m_showHandDetection = show;
-    updateHandDetectionButton();
-    qDebug() << "Hand detection display set to:" << show;
-}
-
-bool Capture::getShowHandDetection() const
-{
-    return m_showHandDetection;
-}
-
-void Capture::setHandDetectionConfidenceThreshold(double threshold)
-{
-    if (m_handDetector) {
-        m_handDetector->setConfidenceThreshold(threshold);
-        qDebug() << "Hand detection confidence threshold set to:" << threshold;
-    }
-}
-
-double Capture::getHandDetectionConfidenceThreshold() const
-{
-    if (m_handDetector) {
-        return m_handDetector->getConfidenceThreshold();
-    }
-    return 0.5;
-}
-
-<<<<<<< HEAD
-QList<HandDetection> Capture::getLastHandDetections() const
-=======
-/*
-QList<AdvancedHandDetection> Capture::getLastHandDetections() const
->>>>>>> e60f2997
-{
-    const_cast<QMutex&>(m_handDetectionMutex).lock();
-    QList<HandDetection> result = m_lastHandDetections;
-    const_cast<QMutex&>(m_handDetectionMutex).unlock();
-    return result;
-}
-
-void Capture::toggleHandDetection()
-{
-    m_showHandDetection = !m_showHandDetection;
-    updateHandDetectionButton();
-    qDebug() << "Hand detection toggled to:" << (m_showHandDetection ? "ON" : "OFF");
-}
-
-void Capture::updateHandDetectionButton()
-{
-    if (handDetectionButton) {
-        if (m_showHandDetection) {
-            handDetectionButton->setText("Disable Hand Detection");
-            handDetectionButton->setStyleSheet("QPushButton { color: white; font-size: 12px; background-color: #d32f2f; border: 1px solid white; padding: 5px; }");
-        } else {
-            handDetectionButton->setText("Enable Hand Detection");
-            handDetectionButton->setStyleSheet("QPushButton { color: white; font-size: 12px; background-color: #388e3c; border: 1px solid white; padding: 5px; }");
-        }
-    }
-}
-
-double Capture::getHandDetectionProcessingTime() const
-{
-    return m_lastHandDetectionTime;
-}
-*/
 
 void Capture::resizeEvent(QResizeEvent *event)
 {
@@ -1733,14 +1234,6 @@
                 debugWidget->raise();
                 debugWidget->setStyleSheet("QWidget { background-color: rgba(0, 0, 0, 0.95); color: white; border-radius: 10px; border: 3px solid #00ff00; padding: 5px; }");
                 
-<<<<<<< HEAD
-                // Also trigger hand detection on this frame for debugging
-                if (m_handDetector && m_handDetector->isInitialized()) {
-                    QList<HandDetection> debugDetections = m_handDetector->detect(m_currentFrame);
-                    qDebug() << "Manual hand detection test found" << debugDetections.size() << "hands";
-                    qDebug() << "Detector type:" << m_handDetector->getDetectorType();
-                    qDebug() << "Average processing time:" << m_handDetector->getAverageProcessingTime() << "ms";
-=======
                 // Show comprehensive status message
                 if (debugLabel) {
                     QString status;
@@ -1757,7 +1250,6 @@
                     }
                     debugLabel->setText(status);
                     debugLabel->setStyleSheet("QLabel { color: #00ff00; font-size: 16px; font-weight: bold; }");
->>>>>>> e60f2997
                 }
                 
                 // Make FPS label more prominent
@@ -1851,36 +1343,28 @@
 void Capture::showEvent(QShowEvent *event)
 {
     QWidget::showEvent(event);
-<<<<<<< HEAD
     qDebug() << "Capture widget shown - ENABLING HAND DETECTION";
-=======
-    qDebug() << "Capture widget shown - algorithms disabled";
->>>>>>> e60f2997
     
     // Start camera when page is shown (only if not already open)
     if (cameraWorker && !cameraWorker->isCameraOpen()) {
         qDebug() << "Starting camera...";
         cameraWorker->startCamera();
-    } else if (cameraWorker && cameraWorker->isCameraOpen()) {
-        qDebug() << "Camera already open - skipping restart";
-    }
-    
-    // ENABLE HAND DETECTION IMMEDIATELY
-    m_handDetectionEnabled = true;
-    if (m_handDetector) {
-        m_handDetector->resetGestureState();
-    }
-    qDebug() << "🖐️ Hand detection ENABLED - close your hand to trigger capture automatically";
+    }
+    
+    // ENABLE HAND DETECTION after camera is stable
+    QTimer::singleShot(500, [this]() {
+        m_handDetectionEnabled = true;
+        if (m_handDetector) {
+            m_handDetector->resetGestureState();
+        }
+        qDebug() << "🖐️ Hand detection ENABLED - close your hand to trigger capture automatically";
+    });
 }
 
 void Capture::hideEvent(QHideEvent *event)
 {
     QWidget::hideEvent(event);
-<<<<<<< HEAD
     qDebug() << "Capture widget hidden - OPTIMIZED camera and hand detection shutdown";
-=======
-    qDebug() << "Capture widget hidden - algorithms disabled";
->>>>>>> e60f2997
     
     // Disable hand detection when page is hidden (but keep camera running for faster return)
     enableHandDetection(false);
@@ -1890,176 +1374,28 @@
     // This prevents lag when returning to capture page
 }
 
-// Temporarily disabled hand detection processing methods
-/*
-void Capture::processFrameWithHandDetection(const cv::Mat &frame)
-{
-    if (!m_handDetector || !m_handDetector->isInitialized()) {
-        return;
-    }
-    
-    // Double-check that hand detection is enabled
-    if (!m_handDetectionEnabled) {
-        return;
-    }
-    
-    m_handDetectionTimer.start();
-    
-    try {
-<<<<<<< HEAD
-        // Detect hands in the frame using the adapter
-        QList<HandDetection> detections = m_handDetector->detect(frame);
-        
-        // Debug: Check if any detections were found
-        static int noDetectionCounter = 0;
-        if (detections.isEmpty()) {
-            noDetectionCounter++;
-            if (noDetectionCounter % 60 == 0) { // Every 60 frames
-                qDebug() << "No hand detections found - Counter:" << noDetectionCounter;
-            }
-        } else {
-            noDetectionCounter = 0;
-            qDebug() << "Found" << detections.size() << "hand detection(s)";
-        }
-        
-        // Store the detections
-        {
-            m_handDetectionMutex.lock();
-            m_lastHandDetections = detections;
-            m_handDetectionMutex.unlock();
-        }
-=======
-        // Detect hands in the frame
-        // QList<AdvancedHandDetection> detections = m_handDetector->detect(frame);
-        
-        // Store the detections
-        // {
-        //     QMutexLocker locker(&m_handDetectionMutex);
-        //     m_lastHandDetections = detections;
-        // }
->>>>>>> e60f2997
-        
-        // Update timing info
-        // m_lastHandDetectionTime = m_handDetectionTimer.elapsed() / 1000.0;
-        // m_handDetectionFPS = (m_lastHandDetectionTime > 0) ? 1.0 / m_lastHandDetectionTime : 0;
-        
-<<<<<<< HEAD
-        // Only process detections if confidence is high enough
-        for (const auto& detection : detections) {
-            if (detection.confidence >= m_handDetector->getConfidenceThreshold()) {
-                // Use the detection result directly
-                bool isClosed = detection.isClosed;
-                
-                // Debug: Force test hand closing detection
-                static int testCounter = 0;
-                if (++testCounter % 60 == 0) { // Every 60 frames
-                    qDebug() << "=== HAND DETECTION TEST ===";
-                    qDebug() << "Detection confidence:" << static_cast<int>(detection.confidence * 100) << "%";
-                    qDebug() << "Detection isClosed:" << isClosed;
-                    qDebug() << "Landmarks count:" << detection.landmarks.size();
-                    qDebug() << "Bounding box:" << detection.boundingBox.x << detection.boundingBox.y 
-                             << detection.boundingBox.width << "x" << detection.boundingBox.height;
-                    
-                    // Test if we can detect hand closing manually
-                    if (!detection.landmarks.empty()) {
-                        bool manualClosed = m_handDetector->isHandClosed(detection.landmarks);
-                        qDebug() << "Manual isHandClosed check:" << manualClosed;
-                    }
-                    qDebug() << "==========================";
-                }
-                
-                // Update hand state tracking
-                qDebug() << "🖐️ Updating hand state - isClosed:" << isClosed;
-                m_handDetector->updateHandState(isClosed);
-                
-                // Check if capture should be triggered - automatically click capture button when hand closed
-                bool shouldTrigger = m_handDetector->shouldTriggerCapture();
-                if (shouldTrigger) {
-                    qDebug() << "🎯 HAND CLOSED DETECTED! Automatically triggering capture button...";
-                    
-                    // Only trigger if countdown is not already active
-                    if (!countdownTimer || !countdownTimer->isActive()) {
-                        // Automatically "click" the capture button
-                        on_capture_clicked();
-                        qDebug() << "🎯 Capture button automatically clicked by hand detection!";
-                        
-                        // Disable hand detection after triggering capture
-                        m_handDetectionEnabled = false;
-                        qDebug() << "🖐️ Hand detection DISABLED after capture trigger - ready for next capture";
-                    } else {
-                        qDebug() << "🎯 Countdown already active, ignoring hand trigger";
-                    }
-                    break; // Only trigger once per frame
-                } else {
-                    // Debug why trigger is false
-                    static int triggerDebugCounter = 0;
-                    if (++triggerDebugCounter % 120 == 0) { // Every 120 frames
-                        qDebug() << "🔍 Trigger check - shouldTrigger:" << shouldTrigger 
-                                 << "Hand closed:" << isClosed
-                                 << "Timer valid:" << m_handDetector->isHandClosedTimerValid()
-                                 << "Countdown active:" << (countdownTimer && countdownTimer->isActive())
-                                 << "Hand detection enabled:" << m_handDetectionEnabled;
-                    }
-                }
-                
-                // Debug output for hand detection (reduced frequency for performance)
-                static int debugCounter = 0;
-                if (++debugCounter % 120 == 0) { // Every 120 frames (reduced from 30)
-                    qDebug() << "Hand detected - Confidence:" << static_cast<int>(detection.confidence * 100) << "%"
-                             << "Is closed:" << isClosed
-                             << "Landmarks:" << detection.landmarks.size()
-                             << "Should trigger:" << m_handDetector->shouldTriggerCapture()
-                             << "Countdown active:" << (countdownTimer && countdownTimer->isActive());
-                }
-            }
-        }
-        
-        // Log performance info less frequently
-        static int frameCounter = 0;
-        if (++frameCounter % 200 == 0) {
-            qDebug() << "Hand Detection Performance:"
-                     << "Type:" << m_handDetector->getDetectorType()
-                     << "Time:" << m_handDetector->getAverageProcessingTime() << "ms"
-                     << "FPS:" << m_handDetector->getCurrentFPS()
-                     << "Detections:" << detections.size();
-        }
-=======
-        // Apply hand detection visualization to the frame
-        // cv::Mat displayFrame = frame.clone();
-        // drawHandBoundingBoxes(displayFrame, detections);
->>>>>>> e60f2997
-        
-    } catch (const std::exception& e) {
-        qWarning() << "Exception in hand detection:" << e.what();
-    }
-}
-*/
-
-<<<<<<< HEAD
 void Capture::drawHandBoundingBoxes(cv::Mat &/*frame*/, const QList<HandDetection> &detections)
 {
     // REMOVED: No more bounding box drawing to avoid conflicts with segmentation
     // Only show gesture status in console for debugging
     for (const auto& detection : detections) {
         if (detection.confidence >= m_handDetector->getConfidenceThreshold()) {
-            // Check if capture should be triggered - automatically click capture button when hand closed
+            // Check if capture should be triggered - automatically start countdown when hand closed
             if (m_handDetector->shouldTriggerCapture()) {
-                qDebug() << "🎯 HAND CLOSED DETECTED! Automatically triggering capture button...";
-                
-                // Only trigger if countdown is not already active
-                if (!countdownTimer || !countdownTimer->isActive()) {
-                    // Automatically "click" the capture button
-                    on_capture_clicked();
-                    qDebug() << "🎯 Capture button automatically clicked by hand detection!";
-                } else {
-                    qDebug() << "🎯 Countdown already active, ignoring hand trigger";
-                }
+                qDebug() << "🎯 HAND CLOSED DETECTED! Automatically triggering capture...";
+                qDebug() << "🎯 Current display mode:" << m_displayMode << "(0=Normal, 1=Rectangle, 2=Segmentation)";
+                
+                // Emit signal to trigger capture in main thread (thread-safe)
+                emit handTriggeredCapture();
             }
             
             // Show gesture status in console only
             bool isOpen = m_handDetector->isHandOpen(detection.landmarks);
             bool isClosed = m_handDetector->isHandClosed(detection.landmarks);
             double closureRatio = m_handDetector->calculateHandClosureRatio(detection.landmarks);
+            
+            // Update hand state for trigger logic
+            m_handDetector->updateHandState(isClosed);
             
             if (isOpen || isClosed) {
                 QString gestureStatus = isOpen ? "OPEN" : "CLOSED";
@@ -2071,79 +1407,7 @@
     }
 }
 
-=======
-// Temporarily disabled hand detection processing methods
-// Function drawHandBoundingBoxes removed to avoid compilation errors
-
-// Temporarily disabled segmentation processing methods
-/*
-void Capture::updateSegmentationDisplay(const QImage &segmentedImage)
-{
-    // Convert QImage to cv::Mat and store
-    cv::Mat segmentedMat = qImageToCvMat(segmentedImage);
-    {
-        QMutexLocker locker(&m_segmentationMutex);
-        m_lastSegmentedFrame = segmentedMat.clone();
-    }
-}
-
-void Capture::showSegmentationNotification()
-{
-    qDebug() << "Segmentation processing completed";
-}
-
-void Capture::onSegmentationResultReady(const QImage &segmentedImage)
-{
-    updateSegmentationDisplay(segmentedImage);
-    showSegmentationNotification();
-    emit segmentationCompleted();
-}
-
-void Capture::onSegmentationError(const QString &error)
-{
-    qWarning() << "TFLite segmentation error:" << error;
-    QMessageBox::warning(this, "Segmentation Error", error);
-}
-
-void Capture::onTFLiteModelLoaded(bool success)
-{
-    m_tfliteModelLoaded = success;
-    if (success) {
-        qDebug() << "TFLite model loaded successfully";
-        QMessageBox::information(this, "Success", "TFLite Deeplabv3 model loaded successfully!");
-    } 
-    else {
-        qWarning() << "Failed to load TFLite model";
-        QMessageBox::warning(this, "Error", "Failed to load TFLite Deeplabv3 model.");
-    }
-}
->>>>>>> e60f2997
-
-
-void Capture::onHandDetectionFinished()
-{
-    // This slot can be used for async hand detection if needed in the future
-    qDebug() << "Hand detection processing completed";
-}
-*/
-
-<<<<<<< HEAD
-// Static function for async processing
-cv::Mat Capture::processFrameAsync(const cv::Mat &frame, void *segmentation)
-=======
-// Temporarily disabled static function for async processing
-/*
-cv::Mat Capture::processFrameAsync(const cv::Mat &frame, TFLiteDeepLabv3 *segmentation)
->>>>>>> e60f2997
-{
-    if (!segmentation) {
-        return frame.clone();
-    }
-    
-    // TODO: Implement segmentation when available
-    return frame.clone();
-}
-*/
+
 
 void Capture::updateDebugDisplay()
 {
@@ -2200,14 +1464,14 @@
         }
     }
     
-<<<<<<< HEAD
     if (handDetectionLabel) {
         QString handStatus = m_showHandDetection ? "ON (Tracking)" : "OFF";
         QString handTime = QString::number(m_lastHandDetectionTime * 1000, 'f', 1);
         QString detectorType = m_handDetector ? m_handDetector->getDetectorType() : "Unknown";
         QString avgTime = m_handDetector ? QString::number(m_handDetector->getAverageProcessingTime(), 'f', 1) : "0.0";
         handDetectionLabel->setText(QString("Hand Detection: %1 (%2ms) [%3] Avg: %4ms").arg(handStatus).arg(handTime).arg(detectorType).arg(avgTime));
-=======
+    }
+    
     if (cudaStatusLabel) {
         QString cudaStatus;
         if (m_cudaUtilized) {
@@ -2235,7 +1499,6 @@
         QString personFPS = QString::number(m_personDetectionFPS, 'f', 1);
         QString peopleCount = QString::number(m_lastDetections.size());
         personDetectionLabel->setText(QString("Unified Detection: %1 (%2ms, %3 FPS, %4 people)").arg(personStatus).arg(personTime).arg(personFPS).arg(peopleCount));
->>>>>>> e60f2997
     }
     
     if (personSegmentationLabel) {
@@ -2245,12 +1508,7 @@
         QString peopleCount = QString::number(m_lastDetections.size());
         personSegmentationLabel->setText(QString("Detection & Segmentation: %1 (%2ms, %3 FPS, %4 people)").arg(segStatus).arg(segTime).arg(segFPS).arg(peopleCount));
     }
-    
-    // if (handDetectionLabel) {
-    //     QString handStatus = m_showHandDetection ? "ON (Tracking)" : "OFF";
-    //     QString handTime = QString::number(m_lastHandDetectionTime * 1000, 'f', 1);
-    //     handDetectionLabel->setText(QString("Hand Detection: %1 (%2ms)").arg(handStatus).arg(handTime));
-    // }
+
 }
 
 void Capture::startRecording()
@@ -2606,22 +1864,22 @@
         m_lastDetections = motionFiltered;
         
         // Create segmented frame with motion-filtered detections
-        qDebug() << "🎯 Creating segmented frame with" << motionFiltered.size() << "detections, display mode:" << m_displayMode;
+        // qDebug() << "🎯 Creating segmented frame with" << motionFiltered.size() << "detections, display mode:" << m_displayMode;
         cv::Mat segmentedFrame = createSegmentedFrame(frame, motionFiltered);
         
         // Update timing info
         m_lastPersonDetectionTime = m_personDetectionTimer.elapsed() / 1000.0;
         m_personDetectionFPS = (m_lastPersonDetectionTime > 0) ? 1.0 / m_lastPersonDetectionTime : 0;
         
-        // Log people detection for visibility
+        // Log people detection for visibility (reduced frequency for performance)
         if (motionFiltered.size() > 0) {
-            qDebug() << "🎯 PEOPLE DETECTED:" << motionFiltered.size() << "person(s) in frame (motion filtered from" << found.size() << "detections)";
-            qDebug() << "🎯 Detection details:";
-            for (size_t i = 0; i < motionFiltered.size(); i++) {
-                qDebug() << "🎯 Person" << i << "at" << motionFiltered[i].x << motionFiltered[i].y << motionFiltered[i].width << "x" << motionFiltered[i].height;
-            }
+            // qDebug() << "🎯 PEOPLE DETECTED:" << motionFiltered.size() << "person(s) in frame (motion filtered from" << found.size() << "detections)";
+            // qDebug() << "🎯 Detection details:";
+            // for (size_t i = 0; i < motionFiltered.size(); i++) {
+            //     qDebug() << "🎯 Person" << i << "at" << motionFiltered[i].x << motionFiltered[i].y << motionFiltered[i].width << "x" << motionFiltered[i].height;
+            // }
         } else {
-            qDebug() << "⚠️ NO PEOPLE DETECTED in frame (total detections:" << found.size() << ")";
+            // qDebug() << "⚠️ NO PEOPLE DETECTED in frame (total detections:" << found.size() << ")";
             
             // For testing: create a fake detection in the center of the frame if no detections found
             if (m_displayMode == SegmentationMode && frame.cols > 0 && frame.rows > 0) {
@@ -2729,7 +1987,7 @@
     // Start timing for adaptive processing
     auto startTime = std::chrono::high_resolution_clock::now();
     
-    qDebug() << "🎯 Starting enhanced silhouette segmentation for detection at" << detection.x << detection.y << detection.width << "x" << detection.height;
+    // qDebug() << "🎯 Starting enhanced silhouette segmentation for detection at" << detection.x << detection.y << detection.width << "x" << detection.height;
     
     // Person-focused silhouette segmentation with enhanced edge detection
     // Validate and clip detection rectangle to frame bounds
@@ -3579,7 +2837,143 @@
     */
 }
 
-
-
-
-
+// Hand Detection Method Implementations
+void Capture::processFrameWithHandDetection(const cv::Mat &frame)
+{
+    if (!m_handDetector || !m_handDetector->isInitialized()) {
+        return;
+    }
+    
+    m_handDetectionTimer.start();
+    
+    // Process hand detection using the hand_detector.h/.cpp system
+    QList<HandDetection> detections = m_handDetector->detect(frame);
+    
+    // Store results with mutex protection
+    {
+        QMutexLocker locker(&m_handDetectionMutex);
+        m_lastHandDetections = detections;
+        m_lastHandDetectionTime = m_handDetectionTimer.elapsed() / 1000.0;
+    }
+    
+    // Process hand detection results for trigger logic (only if enabled)
+    if (!m_handDetectionEnabled) {
+        return; // Skip processing if hand detection is disabled
+    }
+    
+    for (const auto& detection : detections) {
+        if (detection.confidence >= m_handDetector->getConfidenceThreshold()) {
+            // Check if capture should be triggered - automatically start countdown when hand closed
+            if (m_handDetector->shouldTriggerCapture()) {
+                qDebug() << "🎯 HAND CLOSED DETECTED! Automatically triggering capture...";
+                qDebug() << "🎯 Current display mode:" << m_displayMode << "(0=Normal, 1=Rectangle, 2=Segmentation)";
+                
+                // Emit signal to trigger capture in main thread (thread-safe)
+                emit handTriggeredCapture();
+            }
+            
+            // Show gesture status in console only
+            bool isOpen = m_handDetector->isHandOpen(detection.landmarks);
+            bool isClosed = m_handDetector->isHandClosed(detection.landmarks);
+            double closureRatio = m_handDetector->calculateHandClosureRatio(detection.landmarks);
+            
+            // Update hand state for trigger logic
+            m_handDetector->updateHandState(isClosed);
+            
+            if (isOpen || isClosed) {
+                QString gestureStatus = isOpen ? "OPEN" : "CLOSED";
+                qDebug() << "Hand detected - Gesture:" << gestureStatus 
+                         << "Confidence:" << static_cast<int>(detection.confidence * 100) << "%"
+                         << "Closure ratio:" << closureRatio;
+            }
+        }
+    }
+    
+    // Update FPS calculation
+    static int handDetectionFrameCount = 0;
+    static QElapsedTimer handDetectionFPSTimer;
+    
+    if (handDetectionFrameCount == 0) {
+        handDetectionFPSTimer.start();
+    }
+    handDetectionFrameCount++;
+    
+    if (handDetectionFrameCount >= 30) { // Update every 30 frames
+        double duration = handDetectionFPSTimer.elapsed() / 1000.0;
+        m_handDetectionFPS = duration > 0 ? handDetectionFrameCount / duration : 0;
+        handDetectionFrameCount = 0;
+        handDetectionFPSTimer.start();
+    }
+}
+
+void Capture::initializeHandDetection()
+{
+    if (!m_handDetector) {
+        m_handDetector = new HandDetector();
+    }
+    
+    if (m_handDetector && !m_handDetector->isInitialized()) {
+        bool success = m_handDetector->initialize();
+        if (success) {
+            qDebug() << "✅ Hand detection initialized successfully";
+            m_handDetectionEnabled = true;
+        } else {
+            qDebug() << "❌ Failed to initialize hand detection";
+            m_handDetectionEnabled = false;
+        }
+    }
+}
+
+void Capture::startHandTriggeredCountdown()
+{
+    // This slot runs in the main thread and safely updates UI elements
+    if (!countdownTimer || !countdownTimer->isActive()) {
+        qDebug() << "🎯 Starting countdown from hand detection signal...";
+        // Start 5-second countdown for hand-triggered capture (same as button press)
+        ui->capture->setEnabled(false);
+        countdownValue = 5; // 5 second countdown
+        countdownLabel->setText(QString::number(countdownValue));
+        countdownLabel->show();
+        countdownLabel->raise(); // Bring to front
+        countdownTimer->start(1000); // 1 second intervals
+        qDebug() << "🎯 5-second countdown automatically started by hand detection!";
+    } else {
+        qDebug() << "🎯 Countdown already active, ignoring hand trigger";
+    }
+}
+
+void Capture::onHandTriggeredCapture()
+{
+    // This slot runs in the main thread and safely handles hand detection triggers
+    qDebug() << "🎯 Hand triggered capture signal received in main thread";
+    startHandTriggeredCountdown();
+}
+
+void Capture::enableHandDetection(bool enable)
+{
+    m_handDetectionEnabled = enable;
+    qDebug() << "🖐️ Hand detection" << (enable ? "ENABLED" : "DISABLED");
+    
+    if (enable) {
+        // Enable hand detection
+        if (m_handDetector && !m_handDetector->isInitialized()) {
+            initializeHandDetection();
+        }
+        if (m_handDetector) {
+            m_handDetector->resetGestureState();
+            qDebug() << "🖐️ Hand detection gesture state reset - ready for new detection";
+        }
+    } else {
+        // Disable hand detection
+        if (m_handDetector) {
+            m_handDetector->resetGestureState();
+            qDebug() << "🖐️ Hand detection gesture state reset - disabled";
+        }
+        // Clear any pending detections
+        m_lastHandDetections.clear();
+    }
+}
+
+
+
+
