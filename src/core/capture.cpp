--- conflicted
+++ resolved
@@ -5461,7 +5461,6 @@
     }
 }
 
-<<<<<<< HEAD
 QList<QPixmap> Capture::processRecordedVideoWithLighting(const QList<QPixmap> &inputFrames, double fps)
 {
     // 🚀 LIGHTING APPLIED ONLY IN POST-PROCESSING (just like static mode)
@@ -5629,7 +5628,6 @@
 // 🚀 NEW: Performance Control Methods
 // 🚀 REMOVED: Real-time lighting methods - not needed for post-processing only mode
 
-=======
 // Scaffold: Guided filter-based feather alpha builder (stub)
 // Currently returns normalized hard mask; swap in a true guided filter later if needed
 static cv::Mat buildGuidedFeatherAlphaStub(const cv::Mat &guideBGR, const cv::Mat &hardMask)
@@ -5681,7 +5679,6 @@
     return alpha;
 }
 
->>>>>>> 9a8b6305
 QString Capture::resolveTemplatePath(const QString &templatePath)
 {
     if (templatePath.isEmpty()) {
