--- conflicted
+++ resolved
@@ -16,13 +16,10 @@
 #include <QMessageBox>
 #include <QTimer>
 #include <QStyle>
-<<<<<<< HEAD
 #include <QCoreApplication>
 #include <QDir>
 #include <QFile>
-=======
 #include <QShortcut>
->>>>>>> e60f2997
 #include "core/videotemplate.h"
 #include <chrono>
 
@@ -457,11 +454,15 @@
     if (obj == this) {
         if (event->type() == QEvent::WindowActivate) {
             qDebug() << "Window activated - resuming normal operation";
-            // Don't auto-start camera on window activation - only start on capture page
+            // Restart camera if we're on capture page and camera was stopped
+            if (ui->stackedWidget->currentIndex() == capturePageIndex && cameraWorker && !cameraWorker->isCameraOpen()) {
+                qDebug() << "Restarting camera after window activation";
+                cameraWorker->startCamera();
+            }
         } else if (event->type() == QEvent::WindowDeactivate) {
-            qDebug() << "Window deactivated - pausing camera to prevent crashes";
-            // Pause camera to prevent crashes on alt-tab
-            emit stopCameraWorker();
+            qDebug() << "Window deactivated - camera pause disabled to prevent freezing";
+            // Disabled camera pause to prevent freezing issues
+            // emit stopCameraWorker();
         }
     }
     return QMainWindow::eventFilter(obj, event);
