--- conflicted
+++ resolved
@@ -159,28 +159,26 @@
 {
     qDebug() << "Dynamic::setupVideoPlayers - Started.";
 
-    // Define video paths for actual playback (these will be resolved to full paths when needed)
+    // Get the application directory and navigate to build directory
+    QString appDir = QCoreApplication::applicationDirPath();
+    // Go up one level from debug/ to the build directory
+    QString buildDir = QDir(appDir).absoluteFilePath("..");
+    
+    // Videos for template selection page (UI preview)
     QStringList actualVideoPaths;
-<<<<<<< HEAD
     actualVideoPaths << "videos/video1.mp4"
                      << "videos/video2.mp4"
                      << "videos/video3.mp4"
                      << "videos/video4.mp4"
                      << "videos/video5.mp4";
-=======
-    
-    // Get the application directory and navigate to build directory
-    QString appDir = QCoreApplication::applicationDirPath();
-    // Go up one level from debug/ to the build directory
-    QString buildDir = QDir(appDir).absoluteFilePath("..");
-    
-    // Use the dynamic template videos instead of regular videos
-    actualVideoPaths << buildDir + "/templates/dynamic/vidtemplate1.mp4"
-                     << buildDir + "/templates/dynamic/vidtemplate2.mp4"
-                     << buildDir + "/templates/dynamic/vidtemplate3.mp4"
-                     << buildDir + "/templates/dynamic/vidtemplate4.mp4"
-                     << buildDir + "/templates/dynamic/vidtemplate5.mp4";
->>>>>>> e60f2997
+
+    // Template videos for capture interface (actual processing)
+    QStringList templateVideoPaths;
+    templateVideoPaths << buildDir + "/templates/dynamic/vidtemplate1.mp4"
+                       << buildDir + "/templates/dynamic/vidtemplate2.mp4"
+                       << buildDir + "/templates/dynamic/vidtemplate3.mp4"
+                       << buildDir + "/templates/dynamic/vidtemplate4.mp4"
+                       << buildDir + "/templates/dynamic/vidtemplate5.mp4";
 
     // Define GIF paths for thumbnails
     QStringList gifPaths;
