#include <QApplication>
#include <QFontDatabase>
#include "brbooth.h"
#include "videotemplate.h"

int main(int argc, char *argv[])
{
    QApplication a(argc, argv);
    int fontId = QFontDatabase::addApplicationFont(
        "::/fonts/Fonts/static/RobotoCondensed-BoldItalic.ttf");
    if (fontId == -1) {
        qWarning() << "Failed to load RobotoCondensed-BoldItalic.ttf from resources.";
    } else {
        qDebug() << "Font loaded successfully. Font ID:" << fontId;
    }

    qRegisterMetaType<VideoTemplate>("Video Template");
    BRBooth w;
<<<<<<< HEAD
    w.showFullScreen(); // Launch in full screen
=======
    w.showFullScreen();
>>>>>>> e717c03c
    return a.exec();
}<|MERGE_RESOLUTION|>--- conflicted
+++ resolved
@@ -16,10 +16,6 @@
 
     qRegisterMetaType<VideoTemplate>("Video Template");
     BRBooth w;
-<<<<<<< HEAD
-    w.showFullScreen(); // Launch in full screen
-=======
     w.showFullScreen();
->>>>>>> e717c03c
     return a.exec();
 }